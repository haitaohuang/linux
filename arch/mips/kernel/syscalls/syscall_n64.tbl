# SPDX-License-Identifier: GPL-2.0 WITH Linux-syscall-note
#
# system call numbers and entry vectors for mips
#
# The format is:
# <number> <abi> <name> <entry point>
#
# The <abi> is always "n64" for this file.
#
0	n64	read				sys_read
1	n64	write				sys_write
2	n64	open				sys_open
3	n64	close				sys_close
4	n64	stat				sys_newstat
5	n64	fstat				sys_newfstat
6	n64	lstat				sys_newlstat
7	n64	poll				sys_poll
8	n64	lseek				sys_lseek
9	n64	mmap				sys_mips_mmap
10	n64	mprotect			sys_mprotect
11	n64	munmap				sys_munmap
12	n64	brk				sys_brk
13	n64	rt_sigaction			sys_rt_sigaction
14	n64	rt_sigprocmask			sys_rt_sigprocmask
15	n64	ioctl				sys_ioctl
16	n64	pread64				sys_pread64
17	n64	pwrite64			sys_pwrite64
18	n64	readv				sys_readv
19	n64	writev				sys_writev
20	n64	access				sys_access
21	n64	pipe				sysm_pipe
22	n64	_newselect			sys_select
23	n64	sched_yield			sys_sched_yield
24	n64	mremap				sys_mremap
25	n64	msync				sys_msync
26	n64	mincore				sys_mincore
27	n64	madvise				sys_madvise
28	n64	shmget				sys_shmget
29	n64	shmat				sys_shmat
30	n64	shmctl				sys_old_shmctl
31	n64	dup				sys_dup
32	n64	dup2				sys_dup2
33	n64	pause				sys_pause
34	n64	nanosleep			sys_nanosleep
35	n64	getitimer			sys_getitimer
36	n64	setitimer			sys_setitimer
37	n64	alarm				sys_alarm
38	n64	getpid				sys_getpid
39	n64	sendfile			sys_sendfile64
40	n64	socket				sys_socket
41	n64	connect				sys_connect
42	n64	accept				sys_accept
43	n64	sendto				sys_sendto
44	n64	recvfrom			sys_recvfrom
45	n64	sendmsg				sys_sendmsg
46	n64	recvmsg				sys_recvmsg
47	n64	shutdown			sys_shutdown
48	n64	bind				sys_bind
49	n64	listen				sys_listen
50	n64	getsockname			sys_getsockname
51	n64	getpeername			sys_getpeername
52	n64	socketpair			sys_socketpair
53	n64	setsockopt			sys_setsockopt
54	n64	getsockopt			sys_getsockopt
55	n64	clone				__sys_clone
56	n64	fork				__sys_fork
57	n64	execve				sys_execve
58	n64	exit				sys_exit
59	n64	wait4				sys_wait4
60	n64	kill				sys_kill
61	n64	uname				sys_newuname
62	n64	semget				sys_semget
63	n64	semop				sys_semop
64	n64	semctl				sys_old_semctl
65	n64	shmdt				sys_shmdt
66	n64	msgget				sys_msgget
67	n64	msgsnd				sys_msgsnd
68	n64	msgrcv				sys_msgrcv
69	n64	msgctl				sys_old_msgctl
70	n64	fcntl				sys_fcntl
71	n64	flock				sys_flock
72	n64	fsync				sys_fsync
73	n64	fdatasync			sys_fdatasync
74	n64	truncate			sys_truncate
75	n64	ftruncate			sys_ftruncate
76	n64	getdents			sys_getdents
77	n64	getcwd				sys_getcwd
78	n64	chdir				sys_chdir
79	n64	fchdir				sys_fchdir
80	n64	rename				sys_rename
81	n64	mkdir				sys_mkdir
82	n64	rmdir				sys_rmdir
83	n64	creat				sys_creat
84	n64	link				sys_link
85	n64	unlink				sys_unlink
86	n64	symlink				sys_symlink
87	n64	readlink			sys_readlink
88	n64	chmod				sys_chmod
89	n64	fchmod				sys_fchmod
90	n64	chown				sys_chown
91	n64	fchown				sys_fchown
92	n64	lchown				sys_lchown
93	n64	umask				sys_umask
94	n64	gettimeofday			sys_gettimeofday
95	n64	getrlimit			sys_getrlimit
96	n64	getrusage			sys_getrusage
97	n64	sysinfo				sys_sysinfo
98	n64	times				sys_times
99	n64	ptrace				sys_ptrace
100	n64	getuid				sys_getuid
101	n64	syslog				sys_syslog
102	n64	getgid				sys_getgid
103	n64	setuid				sys_setuid
104	n64	setgid				sys_setgid
105	n64	geteuid				sys_geteuid
106	n64	getegid				sys_getegid
107	n64	setpgid				sys_setpgid
108	n64	getppid				sys_getppid
109	n64	getpgrp				sys_getpgrp
110	n64	setsid				sys_setsid
111	n64	setreuid			sys_setreuid
112	n64	setregid			sys_setregid
113	n64	getgroups			sys_getgroups
114	n64	setgroups			sys_setgroups
115	n64	setresuid			sys_setresuid
116	n64	getresuid			sys_getresuid
117	n64	setresgid			sys_setresgid
118	n64	getresgid			sys_getresgid
119	n64	getpgid				sys_getpgid
120	n64	setfsuid			sys_setfsuid
121	n64	setfsgid			sys_setfsgid
122	n64	getsid				sys_getsid
123	n64	capget				sys_capget
124	n64	capset				sys_capset
125	n64	rt_sigpending			sys_rt_sigpending
126	n64	rt_sigtimedwait			sys_rt_sigtimedwait
127	n64	rt_sigqueueinfo			sys_rt_sigqueueinfo
128	n64	rt_sigsuspend			sys_rt_sigsuspend
129	n64	sigaltstack			sys_sigaltstack
130	n64	utime				sys_utime
131	n64	mknod				sys_mknod
132	n64	personality			sys_personality
133	n64	ustat				sys_ustat
134	n64	statfs				sys_statfs
135	n64	fstatfs				sys_fstatfs
136	n64	sysfs				sys_sysfs
137	n64	getpriority			sys_getpriority
138	n64	setpriority			sys_setpriority
139	n64	sched_setparam			sys_sched_setparam
140	n64	sched_getparam			sys_sched_getparam
141	n64	sched_setscheduler		sys_sched_setscheduler
142	n64	sched_getscheduler		sys_sched_getscheduler
143	n64	sched_get_priority_max		sys_sched_get_priority_max
144	n64	sched_get_priority_min		sys_sched_get_priority_min
145	n64	sched_rr_get_interval		sys_sched_rr_get_interval
146	n64	mlock				sys_mlock
147	n64	munlock				sys_munlock
148	n64	mlockall			sys_mlockall
149	n64	munlockall			sys_munlockall
150	n64	vhangup				sys_vhangup
151	n64	pivot_root			sys_pivot_root
152	n64	_sysctl				sys_ni_syscall
153	n64	prctl				sys_prctl
154	n64	adjtimex			sys_adjtimex
155	n64	setrlimit			sys_setrlimit
156	n64	chroot				sys_chroot
157	n64	sync				sys_sync
158	n64	acct				sys_acct
159	n64	settimeofday			sys_settimeofday
160	n64	mount				sys_mount
161	n64	umount2				sys_umount
162	n64	swapon				sys_swapon
163	n64	swapoff				sys_swapoff
164	n64	reboot				sys_reboot
165	n64	sethostname			sys_sethostname
166	n64	setdomainname			sys_setdomainname
167	n64	create_module			sys_ni_syscall
168	n64	init_module			sys_init_module
169	n64	delete_module			sys_delete_module
170	n64	get_kernel_syms			sys_ni_syscall
171	n64	query_module			sys_ni_syscall
172	n64	quotactl			sys_quotactl
173	n64	nfsservctl			sys_ni_syscall
174	n64	getpmsg				sys_ni_syscall
175	n64	putpmsg				sys_ni_syscall
176	n64	afs_syscall			sys_ni_syscall
# 177 reserved for security
177	n64	reserved177			sys_ni_syscall
178	n64	gettid				sys_gettid
179	n64	readahead			sys_readahead
180	n64	setxattr			sys_setxattr
181	n64	lsetxattr			sys_lsetxattr
182	n64	fsetxattr			sys_fsetxattr
183	n64	getxattr			sys_getxattr
184	n64	lgetxattr			sys_lgetxattr
185	n64	fgetxattr			sys_fgetxattr
186	n64	listxattr			sys_listxattr
187	n64	llistxattr			sys_llistxattr
188	n64	flistxattr			sys_flistxattr
189	n64	removexattr			sys_removexattr
190	n64	lremovexattr			sys_lremovexattr
191	n64	fremovexattr			sys_fremovexattr
192	n64	tkill				sys_tkill
193	n64	reserved193			sys_ni_syscall
194	n64	futex				sys_futex
195	n64	sched_setaffinity		sys_sched_setaffinity
196	n64	sched_getaffinity		sys_sched_getaffinity
197	n64	cacheflush			sys_cacheflush
198	n64	cachectl			sys_cachectl
199	n64	sysmips				__sys_sysmips
200	n64	io_setup			sys_io_setup
201	n64	io_destroy			sys_io_destroy
202	n64	io_getevents			sys_io_getevents
203	n64	io_submit			sys_io_submit
204	n64	io_cancel			sys_io_cancel
205	n64	exit_group			sys_exit_group
206	n64	lookup_dcookie			sys_ni_syscall
207	n64	epoll_create			sys_epoll_create
208	n64	epoll_ctl			sys_epoll_ctl
209	n64	epoll_wait			sys_epoll_wait
210	n64	remap_file_pages		sys_remap_file_pages
211	n64	rt_sigreturn			sys_rt_sigreturn
212	n64	set_tid_address			sys_set_tid_address
213	n64	restart_syscall			sys_restart_syscall
214	n64	semtimedop			sys_semtimedop
215	n64	fadvise64			sys_fadvise64_64
216	n64	timer_create			sys_timer_create
217	n64	timer_settime			sys_timer_settime
218	n64	timer_gettime			sys_timer_gettime
219	n64	timer_getoverrun		sys_timer_getoverrun
220	n64	timer_delete			sys_timer_delete
221	n64	clock_settime			sys_clock_settime
222	n64	clock_gettime			sys_clock_gettime
223	n64	clock_getres			sys_clock_getres
224	n64	clock_nanosleep			sys_clock_nanosleep
225	n64	tgkill				sys_tgkill
226	n64	utimes				sys_utimes
227	n64	mbind				sys_mbind
228	n64	get_mempolicy			sys_get_mempolicy
229	n64	set_mempolicy			sys_set_mempolicy
230	n64	mq_open				sys_mq_open
231	n64	mq_unlink			sys_mq_unlink
232	n64	mq_timedsend			sys_mq_timedsend
233	n64	mq_timedreceive			sys_mq_timedreceive
234	n64	mq_notify			sys_mq_notify
235	n64	mq_getsetattr			sys_mq_getsetattr
236	n64	vserver				sys_ni_syscall
237	n64	waitid				sys_waitid
# 238 was sys_setaltroot
239	n64	add_key				sys_add_key
240	n64	request_key			sys_request_key
241	n64	keyctl				sys_keyctl
242	n64	set_thread_area			sys_set_thread_area
243	n64	inotify_init			sys_inotify_init
244	n64	inotify_add_watch		sys_inotify_add_watch
245	n64	inotify_rm_watch		sys_inotify_rm_watch
246	n64	migrate_pages			sys_migrate_pages
247	n64	openat				sys_openat
248	n64	mkdirat				sys_mkdirat
249	n64	mknodat				sys_mknodat
250	n64	fchownat			sys_fchownat
251	n64	futimesat			sys_futimesat
252	n64	newfstatat			sys_newfstatat
253	n64	unlinkat			sys_unlinkat
254	n64	renameat			sys_renameat
255	n64	linkat				sys_linkat
256	n64	symlinkat			sys_symlinkat
257	n64	readlinkat			sys_readlinkat
258	n64	fchmodat			sys_fchmodat
259	n64	faccessat			sys_faccessat
260	n64	pselect6			sys_pselect6
261	n64	ppoll				sys_ppoll
262	n64	unshare				sys_unshare
263	n64	splice				sys_splice
264	n64	sync_file_range			sys_sync_file_range
265	n64	tee				sys_tee
266	n64	vmsplice			sys_vmsplice
267	n64	move_pages			sys_move_pages
268	n64	set_robust_list			sys_set_robust_list
269	n64	get_robust_list			sys_get_robust_list
270	n64	kexec_load			sys_kexec_load
271	n64	getcpu				sys_getcpu
272	n64	epoll_pwait			sys_epoll_pwait
273	n64	ioprio_set			sys_ioprio_set
274	n64	ioprio_get			sys_ioprio_get
275	n64	utimensat			sys_utimensat
276	n64	signalfd			sys_signalfd
277	n64	timerfd				sys_ni_syscall
278	n64	eventfd				sys_eventfd
279	n64	fallocate			sys_fallocate
280	n64	timerfd_create			sys_timerfd_create
281	n64	timerfd_gettime			sys_timerfd_gettime
282	n64	timerfd_settime			sys_timerfd_settime
283	n64	signalfd4			sys_signalfd4
284	n64	eventfd2			sys_eventfd2
285	n64	epoll_create1			sys_epoll_create1
286	n64	dup3				sys_dup3
287	n64	pipe2				sys_pipe2
288	n64	inotify_init1			sys_inotify_init1
289	n64	preadv				sys_preadv
290	n64	pwritev				sys_pwritev
291	n64	rt_tgsigqueueinfo		sys_rt_tgsigqueueinfo
292	n64	perf_event_open			sys_perf_event_open
293	n64	accept4				sys_accept4
294	n64	recvmmsg			sys_recvmmsg
295	n64	fanotify_init			sys_fanotify_init
296	n64	fanotify_mark			sys_fanotify_mark
297	n64	prlimit64			sys_prlimit64
298	n64	name_to_handle_at		sys_name_to_handle_at
299	n64	open_by_handle_at		sys_open_by_handle_at
300	n64	clock_adjtime			sys_clock_adjtime
301	n64	syncfs				sys_syncfs
302	n64	sendmmsg			sys_sendmmsg
303	n64	setns				sys_setns
304	n64	process_vm_readv		sys_process_vm_readv
305	n64	process_vm_writev		sys_process_vm_writev
306	n64	kcmp				sys_kcmp
307	n64	finit_module			sys_finit_module
308	n64	getdents64			sys_getdents64
309	n64	sched_setattr			sys_sched_setattr
310	n64	sched_getattr			sys_sched_getattr
311	n64	renameat2			sys_renameat2
312	n64	seccomp				sys_seccomp
313	n64	getrandom			sys_getrandom
314	n64	memfd_create			sys_memfd_create
315	n64	bpf				sys_bpf
316	n64	execveat			sys_execveat
317	n64	userfaultfd			sys_userfaultfd
318	n64	membarrier			sys_membarrier
319	n64	mlock2				sys_mlock2
320	n64	copy_file_range			sys_copy_file_range
321	n64	preadv2				sys_preadv2
322	n64	pwritev2			sys_pwritev2
323	n64	pkey_mprotect			sys_pkey_mprotect
324	n64	pkey_alloc			sys_pkey_alloc
325	n64	pkey_free			sys_pkey_free
326	n64	statx				sys_statx
327	n64	rseq				sys_rseq
328	n64	io_pgetevents			sys_io_pgetevents
# 329 through 423 are reserved to sync up with other architectures
424	n64	pidfd_send_signal		sys_pidfd_send_signal
425	n64	io_uring_setup			sys_io_uring_setup
426	n64	io_uring_enter			sys_io_uring_enter
427	n64	io_uring_register		sys_io_uring_register
428	n64	open_tree			sys_open_tree
429	n64	move_mount			sys_move_mount
430	n64	fsopen				sys_fsopen
431	n64	fsconfig			sys_fsconfig
432	n64	fsmount				sys_fsmount
433	n64	fspick				sys_fspick
434	n64	pidfd_open			sys_pidfd_open
435	n64	clone3				__sys_clone3
436	n64	close_range			sys_close_range
437	n64	openat2				sys_openat2
438	n64	pidfd_getfd			sys_pidfd_getfd
439	n64	faccessat2			sys_faccessat2
440	n64	process_madvise			sys_process_madvise
441	n64	epoll_pwait2			sys_epoll_pwait2
442	n64	mount_setattr			sys_mount_setattr
443	n64	quotactl_fd			sys_quotactl_fd
444	n64	landlock_create_ruleset		sys_landlock_create_ruleset
445	n64	landlock_add_rule		sys_landlock_add_rule
446	n64	landlock_restrict_self		sys_landlock_restrict_self
# 447 reserved for memfd_secret
448	n64	process_mrelease		sys_process_mrelease
449	n64	futex_waitv			sys_futex_waitv
450	common	set_mempolicy_home_node		sys_set_mempolicy_home_node
451	n64	cachestat			sys_cachestat
452	n64	fchmodat2			sys_fchmodat2
453	n64	map_shadow_stack		sys_map_shadow_stack
454	n64	futex_wake			sys_futex_wake
455	n64	futex_wait			sys_futex_wait
456	n64	futex_requeue			sys_futex_requeue
<<<<<<< HEAD
457	n64	statmount			sys_statmount
458	n64	listmount			sys_listmount
=======
457	n64	lsm_get_self_attr		sys_lsm_get_self_attr
458	n64	lsm_set_self_attr		sys_lsm_set_self_attr
459	n64	lsm_list_modules		sys_lsm_list_modules
>>>>>>> f1bb47a3
<|MERGE_RESOLUTION|>--- conflicted
+++ resolved
@@ -371,11 +371,8 @@
 454	n64	futex_wake			sys_futex_wake
 455	n64	futex_wait			sys_futex_wait
 456	n64	futex_requeue			sys_futex_requeue
-<<<<<<< HEAD
 457	n64	statmount			sys_statmount
 458	n64	listmount			sys_listmount
-=======
-457	n64	lsm_get_self_attr		sys_lsm_get_self_attr
-458	n64	lsm_set_self_attr		sys_lsm_set_self_attr
-459	n64	lsm_list_modules		sys_lsm_list_modules
->>>>>>> f1bb47a3
+459	n64	lsm_get_self_attr		sys_lsm_get_self_attr
+460	n64	lsm_set_self_attr		sys_lsm_set_self_attr
+461	n64	lsm_list_modules		sys_lsm_list_modules