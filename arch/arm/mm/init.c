/*
 *  linux/arch/arm/mm/init.c
 *
 *  Copyright (C) 1995-2005 Russell King
 *
 * This program is free software; you can redistribute it and/or modify
 * it under the terms of the GNU General Public License version 2 as
 * published by the Free Software Foundation.
 */
#include <linux/kernel.h>
#include <linux/errno.h>
#include <linux/swap.h>
#include <linux/init.h>
#include <linux/bootmem.h>
#include <linux/mman.h>
#include <linux/export.h>
#include <linux/nodemask.h>
#include <linux/initrd.h>
#include <linux/of_fdt.h>
#include <linux/highmem.h>
#include <linux/gfp.h>
#include <linux/memblock.h>

#include <asm/mach-types.h>
#include <asm/memblock.h>
#include <asm/prom.h>
#include <asm/sections.h>
#include <asm/setup.h>
#include <asm/sizes.h>
#include <asm/tlb.h>
#include <asm/fixmap.h>

#include <asm/mach/arch.h>
#include <asm/mach/map.h>
#include <asm/memblock.h>

#include "mm.h"

static unsigned long phys_initrd_start __initdata = 0;
static unsigned long phys_initrd_size __initdata = 0;

static int __init early_initrd(char *p)
{
	unsigned long start, size;
	char *endp;

	start = memparse(p, &endp);
	if (*endp == ',') {
		size = memparse(endp + 1, NULL);

		phys_initrd_start = start;
		phys_initrd_size = size;
	}
	return 0;
}
early_param("initrd", early_initrd);

static int __init parse_tag_initrd(const struct tag *tag)
{
	printk(KERN_WARNING "ATAG_INITRD is deprecated; "
		"please update your bootloader.\n");
	phys_initrd_start = __virt_to_phys(tag->u.initrd.start);
	phys_initrd_size = tag->u.initrd.size;
	return 0;
}

__tagtable(ATAG_INITRD, parse_tag_initrd);

static int __init parse_tag_initrd2(const struct tag *tag)
{
	phys_initrd_start = tag->u.initrd.start;
	phys_initrd_size = tag->u.initrd.size;
	return 0;
}

__tagtable(ATAG_INITRD2, parse_tag_initrd2);

#ifdef CONFIG_OF_FLATTREE
void __init early_init_dt_setup_initrd_arch(unsigned long start, unsigned long end)
{
	phys_initrd_start = start;
	phys_initrd_size = end - start;
}
#endif /* CONFIG_OF_FLATTREE */

/*
 * This keeps memory configuration data used by a couple memory
 * initialization functions, as well as show_mem() for the skipping
 * of holes in the memory map.  It is populated by arm_add_memory().
 */
struct meminfo meminfo;

void show_mem(unsigned int filter)
{
	int free = 0, total = 0, reserved = 0;
	int shared = 0, cached = 0, slab = 0, i;
	struct meminfo * mi = &meminfo;

	printk("Mem-info:\n");
	show_free_areas(filter);

	for_each_bank (i, mi) {
		struct membank *bank = &mi->bank[i];
		unsigned int pfn1, pfn2;
		struct page *page, *end;

		pfn1 = bank_pfn_start(bank);
		pfn2 = bank_pfn_end(bank);

		page = pfn_to_page(pfn1);
		end  = pfn_to_page(pfn2 - 1) + 1;

		do {
			total++;
			if (PageReserved(page))
				reserved++;
			else if (PageSwapCache(page))
				cached++;
			else if (PageSlab(page))
				slab++;
			else if (!page_count(page))
				free++;
			else
				shared += page_count(page) - 1;
			page++;
		} while (page < end);
	}

	printk("%d pages of RAM\n", total);
	printk("%d free pages\n", free);
	printk("%d reserved pages\n", reserved);
	printk("%d slab pages\n", slab);
	printk("%d pages shared\n", shared);
	printk("%d pages swap cached\n", cached);
}

static void __init find_limits(unsigned long *min, unsigned long *max_low,
			       unsigned long *max_high)
{
	struct meminfo *mi = &meminfo;
	int i;

	/* This assumes the meminfo array is properly sorted */
	*min = bank_pfn_start(&mi->bank[0]);
	for_each_bank (i, mi)
		if (mi->bank[i].highmem)
				break;
	*max_low = bank_pfn_end(&mi->bank[i - 1]);
	*max_high = bank_pfn_end(&mi->bank[mi->nr_banks - 1]);
}

static void __init arm_bootmem_init(unsigned long start_pfn,
	unsigned long end_pfn)
{
	struct memblock_region *reg;
	unsigned int boot_pages;
	phys_addr_t bitmap;
	pg_data_t *pgdat;

	/*
	 * Allocate the bootmem bitmap page.  This must be in a region
	 * of memory which has already been mapped.
	 */
	boot_pages = bootmem_bootmap_pages(end_pfn - start_pfn);
	bitmap = memblock_alloc_base(boot_pages << PAGE_SHIFT, L1_CACHE_BYTES,
				__pfn_to_phys(end_pfn));

	/*
	 * Initialise the bootmem allocator, handing the
	 * memory banks over to bootmem.
	 */
	node_set_online(0);
	pgdat = NODE_DATA(0);
	init_bootmem_node(pgdat, __phys_to_pfn(bitmap), start_pfn, end_pfn);

	/* Free the lowmem regions from memblock into bootmem. */
	for_each_memblock(memory, reg) {
		unsigned long start = memblock_region_memory_base_pfn(reg);
		unsigned long end = memblock_region_memory_end_pfn(reg);

		if (end >= end_pfn)
			end = end_pfn;
		if (start >= end)
			break;

		free_bootmem(__pfn_to_phys(start), (end - start) << PAGE_SHIFT);
	}

	/* Reserve the lowmem memblock reserved regions in bootmem. */
	for_each_memblock(reserved, reg) {
		unsigned long start = memblock_region_reserved_base_pfn(reg);
		unsigned long end = memblock_region_reserved_end_pfn(reg);

		if (end >= end_pfn)
			end = end_pfn;
		if (start >= end)
			break;

		reserve_bootmem(__pfn_to_phys(start),
			        (end - start) << PAGE_SHIFT, BOOTMEM_DEFAULT);
	}
}

#ifdef CONFIG_ZONE_DMA

unsigned long arm_dma_zone_size __read_mostly;
EXPORT_SYMBOL(arm_dma_zone_size);

/*
 * The DMA mask corresponding to the maximum bus address allocatable
 * using GFP_DMA.  The default here places no restriction on DMA
 * allocations.  This must be the smallest DMA mask in the system,
 * so a successful GFP_DMA allocation will always satisfy this.
 */
u32 arm_dma_limit;

static void __init arm_adjust_dma_zone(unsigned long *size, unsigned long *hole,
	unsigned long dma_size)
{
	if (size[0] <= dma_size)
		return;

	size[ZONE_NORMAL] = size[0] - dma_size;
	size[ZONE_DMA] = dma_size;
	hole[ZONE_NORMAL] = hole[0];
	hole[ZONE_DMA] = 0;
}
#endif

static void __init arm_bootmem_free(unsigned long min, unsigned long max_low,
	unsigned long max_high)
{
	unsigned long zone_size[MAX_NR_ZONES], zhole_size[MAX_NR_ZONES];
	struct memblock_region *reg;

	/*
	 * initialise the zones.
	 */
	memset(zone_size, 0, sizeof(zone_size));

	/*
	 * The memory size has already been determined.  If we need
	 * to do anything fancy with the allocation of this memory
	 * to the zones, now is the time to do it.
	 */
	zone_size[0] = max_low - min;
#ifdef CONFIG_HIGHMEM
	zone_size[ZONE_HIGHMEM] = max_high - max_low;
#endif

	/*
	 * Calculate the size of the holes.
	 *  holes = node_size - sum(bank_sizes)
	 */
	memcpy(zhole_size, zone_size, sizeof(zhole_size));
	for_each_memblock(memory, reg) {
		unsigned long start = memblock_region_memory_base_pfn(reg);
		unsigned long end = memblock_region_memory_end_pfn(reg);

		if (start < max_low) {
			unsigned long low_end = min(end, max_low);
			zhole_size[0] -= low_end - start;
		}
#ifdef CONFIG_HIGHMEM
		if (end > max_low) {
			unsigned long high_start = max(start, max_low);
			zhole_size[ZONE_HIGHMEM] -= end - high_start;
		}
#endif
	}

#ifdef CONFIG_ZONE_DMA
	/*
	 * Adjust the sizes according to any special requirements for
	 * this machine type.
	 */
	if (arm_dma_zone_size) {
		arm_adjust_dma_zone(zone_size, zhole_size,
			arm_dma_zone_size >> PAGE_SHIFT);
		arm_dma_limit = PHYS_OFFSET + arm_dma_zone_size - 1;
	} else
		arm_dma_limit = 0xffffffff;
#endif

	free_area_init_node(0, zone_size, min, zhole_size);
}

#ifdef CONFIG_HAVE_ARCH_PFN_VALID
int pfn_valid(unsigned long pfn)
{
	return memblock_is_memory(__pfn_to_phys(pfn));
}
EXPORT_SYMBOL(pfn_valid);
#endif

#ifndef CONFIG_SPARSEMEM
static void arm_memory_present(void)
{
}
#else
static void arm_memory_present(void)
{
	struct memblock_region *reg;

	for_each_memblock(memory, reg)
		memory_present(0, memblock_region_memory_base_pfn(reg),
			       memblock_region_memory_end_pfn(reg));
}
#endif

static bool arm_memblock_steal_permitted = true;

<<<<<<< HEAD
phys_addr_t arm_memblock_steal(phys_addr_t size, phys_addr_t align)
=======
phys_addr_t __init arm_memblock_steal(phys_addr_t size, phys_addr_t align)
>>>>>>> e2920638
{
	phys_addr_t phys;

	BUG_ON(!arm_memblock_steal_permitted);

	phys = memblock_alloc(size, align);
	memblock_free(phys, size);
	memblock_remove(phys, size);

	return phys;
}

void __init arm_memblock_init(struct meminfo *mi, struct machine_desc *mdesc)
{
	int i;

	for (i = 0; i < mi->nr_banks; i++)
		memblock_add(mi->bank[i].start, mi->bank[i].size);

	/* Register the kernel text, kernel data and initrd with memblock. */
#ifdef CONFIG_XIP_KERNEL
	memblock_reserve(__pa(_sdata), _end - _sdata);
#else
	memblock_reserve(__pa(_stext), _end - _stext);
#endif
#ifdef CONFIG_BLK_DEV_INITRD
	if (phys_initrd_size &&
	    !memblock_is_region_memory(phys_initrd_start, phys_initrd_size)) {
		pr_err("INITRD: 0x%08lx+0x%08lx is not a memory region - disabling initrd\n",
		       phys_initrd_start, phys_initrd_size);
		phys_initrd_start = phys_initrd_size = 0;
	}
	if (phys_initrd_size &&
	    memblock_is_region_reserved(phys_initrd_start, phys_initrd_size)) {
		pr_err("INITRD: 0x%08lx+0x%08lx overlaps in-use memory region - disabling initrd\n",
		       phys_initrd_start, phys_initrd_size);
		phys_initrd_start = phys_initrd_size = 0;
	}
	if (phys_initrd_size) {
		memblock_reserve(phys_initrd_start, phys_initrd_size);

		/* Now convert initrd to virtual addresses */
		initrd_start = __phys_to_virt(phys_initrd_start);
		initrd_end = initrd_start + phys_initrd_size;
	}
#endif

	arm_mm_memblock_reserve();
	arm_dt_memblock_reserve();

	/* reserve any platform specific memblock areas */
	if (mdesc->reserve)
		mdesc->reserve();

	arm_memblock_steal_permitted = false;
	memblock_allow_resize();
	memblock_dump_all();
}

void __init bootmem_init(void)
{
	unsigned long min, max_low, max_high;

	max_low = max_high = 0;

	find_limits(&min, &max_low, &max_high);

	arm_bootmem_init(min, max_low);

	/*
	 * Sparsemem tries to allocate bootmem in memory_present(),
	 * so must be done after the fixed reservations
	 */
	arm_memory_present();

	/*
	 * sparse_init() needs the bootmem allocator up and running.
	 */
	sparse_init();

	/*
	 * Now free the memory - free_area_init_node needs
	 * the sparse mem_map arrays initialized by sparse_init()
	 * for memmap_init_zone(), otherwise all PFNs are invalid.
	 */
	arm_bootmem_free(min, max_low, max_high);

	/*
	 * This doesn't seem to be used by the Linux memory manager any
	 * more, but is used by ll_rw_block.  If we can get rid of it, we
	 * also get rid of some of the stuff above as well.
	 *
	 * Note: max_low_pfn and max_pfn reflect the number of _pages_ in
	 * the system, not the maximum PFN.
	 */
	max_low_pfn = max_low - PHYS_PFN_OFFSET;
	max_pfn = max_high - PHYS_PFN_OFFSET;
}

static inline int free_area(unsigned long pfn, unsigned long end, char *s)
{
	unsigned int pages = 0, size = (end - pfn) << (PAGE_SHIFT - 10);

	for (; pfn < end; pfn++) {
		struct page *page = pfn_to_page(pfn);
		ClearPageReserved(page);
		init_page_count(page);
		__free_page(page);
		pages++;
	}

	if (size && s)
		printk(KERN_INFO "Freeing %s memory: %dK\n", s, size);

	return pages;
}

/*
 * Poison init memory with an undefined instruction (ARM) or a branch to an
 * undefined instruction (Thumb).
 */
static inline void poison_init_mem(void *s, size_t count)
{
	u32 *p = (u32 *)s;
	for (; count != 0; count -= 4)
		*p++ = 0xe7fddef0;
}

static inline void
free_memmap(unsigned long start_pfn, unsigned long end_pfn)
{
	struct page *start_pg, *end_pg;
	unsigned long pg, pgend;

	/*
	 * Convert start_pfn/end_pfn to a struct page pointer.
	 */
	start_pg = pfn_to_page(start_pfn - 1) + 1;
	end_pg = pfn_to_page(end_pfn - 1) + 1;

	/*
	 * Convert to physical addresses, and
	 * round start upwards and end downwards.
	 */
	pg = (unsigned long)PAGE_ALIGN(__pa(start_pg));
	pgend = (unsigned long)__pa(end_pg) & PAGE_MASK;

	/*
	 * If there are free pages between these,
	 * free the section of the memmap array.
	 */
	if (pg < pgend)
		free_bootmem(pg, pgend - pg);
}

/*
 * The mem_map array can get very big.  Free the unused area of the memory map.
 */
static void __init free_unused_memmap(struct meminfo *mi)
{
	unsigned long bank_start, prev_bank_end = 0;
	unsigned int i;

	/*
	 * This relies on each bank being in address order.
	 * The banks are sorted previously in bootmem_init().
	 */
	for_each_bank(i, mi) {
		struct membank *bank = &mi->bank[i];

		bank_start = bank_pfn_start(bank);

#ifdef CONFIG_SPARSEMEM
		/*
		 * Take care not to free memmap entries that don't exist
		 * due to SPARSEMEM sections which aren't present.
		 */
		bank_start = min(bank_start,
				 ALIGN(prev_bank_end, PAGES_PER_SECTION));
#else
		/*
		 * Align down here since the VM subsystem insists that the
		 * memmap entries are valid from the bank start aligned to
		 * MAX_ORDER_NR_PAGES.
		 */
		bank_start = round_down(bank_start, MAX_ORDER_NR_PAGES);
#endif
		/*
		 * If we had a previous bank, and there is a space
		 * between the current bank and the previous, free it.
		 */
		if (prev_bank_end && prev_bank_end < bank_start)
			free_memmap(prev_bank_end, bank_start);

		/*
		 * Align up here since the VM subsystem insists that the
		 * memmap entries are valid from the bank end aligned to
		 * MAX_ORDER_NR_PAGES.
		 */
		prev_bank_end = ALIGN(bank_pfn_end(bank), MAX_ORDER_NR_PAGES);
	}

#ifdef CONFIG_SPARSEMEM
	if (!IS_ALIGNED(prev_bank_end, PAGES_PER_SECTION))
		free_memmap(prev_bank_end,
			    ALIGN(prev_bank_end, PAGES_PER_SECTION));
#endif
}

static void __init free_highpages(void)
{
#ifdef CONFIG_HIGHMEM
	unsigned long max_low = max_low_pfn + PHYS_PFN_OFFSET;
	struct memblock_region *mem, *res;

	/* set highmem page free */
	for_each_memblock(memory, mem) {
		unsigned long start = memblock_region_memory_base_pfn(mem);
		unsigned long end = memblock_region_memory_end_pfn(mem);

		/* Ignore complete lowmem entries */
		if (end <= max_low)
			continue;

		/* Truncate partial highmem entries */
		if (start < max_low)
			start = max_low;

		/* Find and exclude any reserved regions */
		for_each_memblock(reserved, res) {
			unsigned long res_start, res_end;

			res_start = memblock_region_reserved_base_pfn(res);
			res_end = memblock_region_reserved_end_pfn(res);

			if (res_end < start)
				continue;
			if (res_start < start)
				res_start = start;
			if (res_start > end)
				res_start = end;
			if (res_end > end)
				res_end = end;
			if (res_start != start)
				totalhigh_pages += free_area(start, res_start,
							     NULL);
			start = res_end;
			if (start == end)
				break;
		}

		/* And now free anything which remains */
		if (start < end)
			totalhigh_pages += free_area(start, end, NULL);
	}
	totalram_pages += totalhigh_pages;
#endif
}

/*
 * mem_init() marks the free areas in the mem_map and tells us how much
 * memory is free.  This is done after various parts of the system have
 * claimed their memory after the kernel image.
 */
void __init mem_init(void)
{
	unsigned long reserved_pages, free_pages;
	struct memblock_region *reg;
	int i;
#ifdef CONFIG_HAVE_TCM
	/* These pointers are filled in on TCM detection */
	extern u32 dtcm_end;
	extern u32 itcm_end;
#endif

	max_mapnr   = pfn_to_page(max_pfn + PHYS_PFN_OFFSET) - mem_map;

	/* this will put all unused low memory onto the freelists */
	free_unused_memmap(&meminfo);

	totalram_pages += free_all_bootmem();

#ifdef CONFIG_SA1111
	/* now that our DMA memory is actually so designated, we can free it */
	totalram_pages += free_area(PHYS_PFN_OFFSET,
				    __phys_to_pfn(__pa(swapper_pg_dir)), NULL);
#endif

	free_highpages();

	reserved_pages = free_pages = 0;

	for_each_bank(i, &meminfo) {
		struct membank *bank = &meminfo.bank[i];
		unsigned int pfn1, pfn2;
		struct page *page, *end;

		pfn1 = bank_pfn_start(bank);
		pfn2 = bank_pfn_end(bank);

		page = pfn_to_page(pfn1);
		end  = pfn_to_page(pfn2 - 1) + 1;

		do {
			if (PageReserved(page))
				reserved_pages++;
			else if (!page_count(page))
				free_pages++;
			page++;
		} while (page < end);
	}

	/*
	 * Since our memory may not be contiguous, calculate the
	 * real number of pages we have in this system
	 */
	printk(KERN_INFO "Memory:");
	num_physpages = 0;
	for_each_memblock(memory, reg) {
		unsigned long pages = memblock_region_memory_end_pfn(reg) -
			memblock_region_memory_base_pfn(reg);
		num_physpages += pages;
		printk(" %ldMB", pages >> (20 - PAGE_SHIFT));
	}
	printk(" = %luMB total\n", num_physpages >> (20 - PAGE_SHIFT));

	printk(KERN_NOTICE "Memory: %luk/%luk available, %luk reserved, %luK highmem\n",
		nr_free_pages() << (PAGE_SHIFT-10),
		free_pages << (PAGE_SHIFT-10),
		reserved_pages << (PAGE_SHIFT-10),
		totalhigh_pages << (PAGE_SHIFT-10));

#define MLK(b, t) b, t, ((t) - (b)) >> 10
#define MLM(b, t) b, t, ((t) - (b)) >> 20
#define MLK_ROUNDUP(b, t) b, t, DIV_ROUND_UP(((t) - (b)), SZ_1K)

	printk(KERN_NOTICE "Virtual kernel memory layout:\n"
			"    vector  : 0x%08lx - 0x%08lx   (%4ld kB)\n"
#ifdef CONFIG_HAVE_TCM
			"    DTCM    : 0x%08lx - 0x%08lx   (%4ld kB)\n"
			"    ITCM    : 0x%08lx - 0x%08lx   (%4ld kB)\n"
#endif
			"    fixmap  : 0x%08lx - 0x%08lx   (%4ld kB)\n"
			"    vmalloc : 0x%08lx - 0x%08lx   (%4ld MB)\n"
			"    lowmem  : 0x%08lx - 0x%08lx   (%4ld MB)\n"
#ifdef CONFIG_HIGHMEM
			"    pkmap   : 0x%08lx - 0x%08lx   (%4ld MB)\n"
#endif
			"    modules : 0x%08lx - 0x%08lx   (%4ld MB)\n"
			"      .text : 0x%p" " - 0x%p" "   (%4d kB)\n"
			"      .init : 0x%p" " - 0x%p" "   (%4d kB)\n"
			"      .data : 0x%p" " - 0x%p" "   (%4d kB)\n"
			"       .bss : 0x%p" " - 0x%p" "   (%4d kB)\n",

			MLK(UL(CONFIG_VECTORS_BASE), UL(CONFIG_VECTORS_BASE) +
				(PAGE_SIZE)),
#ifdef CONFIG_HAVE_TCM
			MLK(DTCM_OFFSET, (unsigned long) dtcm_end),
			MLK(ITCM_OFFSET, (unsigned long) itcm_end),
#endif
			MLK(FIXADDR_START, FIXADDR_TOP),
			MLM(VMALLOC_START, VMALLOC_END),
			MLM(PAGE_OFFSET, (unsigned long)high_memory),
#ifdef CONFIG_HIGHMEM
			MLM(PKMAP_BASE, (PKMAP_BASE) + (LAST_PKMAP) *
				(PAGE_SIZE)),
#endif
			MLM(MODULES_VADDR, MODULES_END),

			MLK_ROUNDUP(_text, _etext),
			MLK_ROUNDUP(__init_begin, __init_end),
			MLK_ROUNDUP(_sdata, _edata),
			MLK_ROUNDUP(__bss_start, __bss_stop));

#undef MLK
#undef MLM
#undef MLK_ROUNDUP

	/*
	 * Check boundaries twice: Some fundamental inconsistencies can
	 * be detected at build time already.
	 */
#ifdef CONFIG_MMU
	BUILD_BUG_ON(TASK_SIZE				> MODULES_VADDR);
	BUG_ON(TASK_SIZE 				> MODULES_VADDR);
#endif

#ifdef CONFIG_HIGHMEM
	BUILD_BUG_ON(PKMAP_BASE + LAST_PKMAP * PAGE_SIZE > PAGE_OFFSET);
	BUG_ON(PKMAP_BASE + LAST_PKMAP * PAGE_SIZE	> PAGE_OFFSET);
#endif

	if (PAGE_SIZE >= 16384 && num_physpages <= 128) {
		extern int sysctl_overcommit_memory;
		/*
		 * On a machine this small we won't get
		 * anywhere without overcommit, so turn
		 * it on by default.
		 */
		sysctl_overcommit_memory = OVERCOMMIT_ALWAYS;
	}
}

void free_initmem(void)
{
#ifdef CONFIG_HAVE_TCM
	extern char __tcm_start, __tcm_end;

	poison_init_mem(&__tcm_start, &__tcm_end - &__tcm_start);
	totalram_pages += free_area(__phys_to_pfn(__pa(&__tcm_start)),
				    __phys_to_pfn(__pa(&__tcm_end)),
				    "TCM link");
#endif

	poison_init_mem(__init_begin, __init_end - __init_begin);
	if (!machine_is_integrator() && !machine_is_cintegrator())
		totalram_pages += free_area(__phys_to_pfn(__pa(__init_begin)),
					    __phys_to_pfn(__pa(__init_end)),
					    "init");
}

#ifdef CONFIG_BLK_DEV_INITRD

static int keep_initrd;

void free_initrd_mem(unsigned long start, unsigned long end)
{
	if (!keep_initrd) {
		poison_init_mem((void *)start, PAGE_ALIGN(end) - start);
		totalram_pages += free_area(__phys_to_pfn(__pa(start)),
					    __phys_to_pfn(__pa(end)),
					    "initrd");
	}
}

static int __init keepinitrd_setup(char *__unused)
{
	keep_initrd = 1;
	return 1;
}

__setup("keepinitrd", keepinitrd_setup);
#endif<|MERGE_RESOLUTION|>--- conflicted
+++ resolved
@@ -310,11 +310,7 @@
 
 static bool arm_memblock_steal_permitted = true;
 
-<<<<<<< HEAD
-phys_addr_t arm_memblock_steal(phys_addr_t size, phys_addr_t align)
-=======
 phys_addr_t __init arm_memblock_steal(phys_addr_t size, phys_addr_t align)
->>>>>>> e2920638
 {
 	phys_addr_t phys;
 
