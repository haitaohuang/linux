--- conflicted
+++ resolved
@@ -535,19 +535,11 @@
 
 static int __init gate_vma_init(void)
 {
-<<<<<<< HEAD
-	struct mm_struct *mm = current->mm;
-	return install_special_mapping(mm, 0xffff0000, PAGE_SIZE,
-				       VM_READ | VM_EXEC |
-				       VM_MAYREAD | VM_MAYEXEC | VM_RESERVED,
-				       NULL);
-=======
 	gate_vma.vm_start	= 0xffff0000;
 	gate_vma.vm_end		= 0xffff0000 + PAGE_SIZE;
 	gate_vma.vm_page_prot	= PAGE_READONLY_EXEC;
 	gate_vma.vm_flags	= VM_READ | VM_EXEC |
-				  VM_MAYREAD | VM_MAYEXEC |
-				  VM_ALWAYSDUMP;
+				  VM_MAYREAD | VM_MAYEXEC;
 	return 0;
 }
 arch_initcall(gate_vma_init);
@@ -565,7 +557,6 @@
 int in_gate_area_no_mm(unsigned long addr)
 {
 	return in_gate_area(NULL, addr);
->>>>>>> b0df8986
 }
 
 const char *arch_vma_name(struct vm_area_struct *vma)
