--- conflicted
+++ resolved
@@ -1377,19 +1377,6 @@
 	}
 }
 
-<<<<<<< HEAD
-static void __msdc_enable_sdio_irq(struct mmc_host *mmc, int enb)
-{
-	unsigned long flags;
-	struct msdc_host *host = mmc_priv(mmc);
-
-	spin_lock_irqsave(&host->lock, flags);
-	if (enb)
-		sdr_set_bits(host->base + MSDC_INTEN, MSDC_INTEN_SDIOIRQ);
-	else
-		sdr_clr_bits(host->base + MSDC_INTEN, MSDC_INTEN_SDIOIRQ);
-	spin_unlock_irqrestore(&host->lock, flags);
-=======
 static void __msdc_enable_sdio_irq(struct msdc_host *host, int enb)
 {
 	if (enb) {
@@ -1399,23 +1386,16 @@
 		sdr_clr_bits(host->base + MSDC_INTEN, MSDC_INTEN_SDIOIRQ);
 		sdr_clr_bits(host->base + SDC_CFG, SDC_CFG_SDIOIDE);
 	}
->>>>>>> 0ecfebd2
 }
 
 static void msdc_enable_sdio_irq(struct mmc_host *mmc, int enb)
 {
-<<<<<<< HEAD
-	struct msdc_host *host = mmc_priv(mmc);
-
-	__msdc_enable_sdio_irq(mmc, enb);
-=======
 	unsigned long flags;
 	struct msdc_host *host = mmc_priv(mmc);
 
 	spin_lock_irqsave(&host->lock, flags);
 	__msdc_enable_sdio_irq(host, enb);
 	spin_unlock_irqrestore(&host->lock, flags);
->>>>>>> 0ecfebd2
 
 	if (enb)
 		pm_runtime_get_noresume(host->dev);
@@ -1447,11 +1427,6 @@
 		data = host->data;
 		spin_unlock_irqrestore(&host->lock, flags);
 
-<<<<<<< HEAD
-		if ((events & event_mask) & MSDC_INT_SDIOIRQ) {
-			__msdc_enable_sdio_irq(host->mmc, 0);
-			sdio_signal_irq(host->mmc);
-=======
 		if ((events & event_mask) & MSDC_INT_SDIOIRQ)
 			sdio_signal_irq(host->mmc);
 
@@ -1459,7 +1434,6 @@
 			if (host->internal_cd)
 				mmc_detect_change(host->mmc, msecs_to_jiffies(20));
 			events &= ~MSDC_INT_CDSC;
->>>>>>> 0ecfebd2
 		}
 
 		if (!(events & (event_mask & ~MSDC_INT_SDIOIRQ)))
@@ -1593,14 +1567,7 @@
 	sdr_set_bits(host->base + SDC_CFG, SDC_CFG_SDIO);
 
 	/* Config SDIO device detect interrupt function */
-<<<<<<< HEAD
-	if (host->mmc->caps & MMC_CAP_SDIO_IRQ)
-		sdr_set_bits(host->base + SDC_CFG, SDC_CFG_SDIOIDE);
-	else
-		sdr_clr_bits(host->base + SDC_CFG, SDC_CFG_SDIOIDE);
-=======
 	sdr_clr_bits(host->base + SDC_CFG, SDC_CFG_SDIOIDE);
->>>>>>> 0ecfebd2
 
 	/* Configure to default data timeout */
 	sdr_set_field(host->base + SDC_CFG, SDC_CFG_DTOC, 3);
@@ -2128,9 +2095,6 @@
 
 static void msdc_ack_sdio_irq(struct mmc_host *mmc)
 {
-<<<<<<< HEAD
-	__msdc_enable_sdio_irq(mmc, 1);
-=======
 	unsigned long flags;
 	struct msdc_host *host = mmc_priv(mmc);
 
@@ -2155,7 +2119,6 @@
 		return !!val;
 	else
 		return !val;
->>>>>>> 0ecfebd2
 }
 
 static const struct mmc_host_ops mt_msdc_ops = {
@@ -2164,11 +2127,7 @@
 	.request = msdc_ops_request,
 	.set_ios = msdc_ops_set_ios,
 	.get_ro = mmc_gpio_get_ro,
-<<<<<<< HEAD
-	.get_cd = mmc_gpio_get_cd,
-=======
 	.get_cd = msdc_get_cd,
->>>>>>> 0ecfebd2
 	.enable_sdio_irq = msdc_enable_sdio_irq,
 	.ack_sdio_irq = msdc_ack_sdio_irq,
 	.start_signal_voltage_switch = msdc_ops_switch_volt,
@@ -2300,8 +2259,6 @@
 	else
 		mmc->f_min = DIV_ROUND_UP(host->src_clk_freq, 4 * 4095);
 
-<<<<<<< HEAD
-=======
 	if (!(mmc->caps & MMC_CAP_NONREMOVABLE) &&
 	    !mmc_can_gpio_cd(mmc) &&
 	    host->dev_comp->use_internal_cd) {
@@ -2312,7 +2269,6 @@
 		host->internal_cd = true;
 	}
 
->>>>>>> 0ecfebd2
 	if (mmc->caps & MMC_CAP_SDIO_IRQ)
 		mmc->caps2 |= MMC_CAP2_SDIO_IRQ_NOTHREAD;
 
