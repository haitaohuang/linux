--- conflicted
+++ resolved
@@ -984,10 +984,5 @@
 		struct cmd_ds_fwt_access fwt;
 		struct cmd_ds_802_11_beacon_control bcn_ctrl;
 	} params;
-<<<<<<< HEAD
-} __packed;
-
-=======
-} __attribute__ ((packed));
->>>>>>> 88c1f4f6
+} __packed;
 #endif