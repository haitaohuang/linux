# SPDX-License-Identifier: GPL-2.0-only
config VHOST_IOTLB
	tristate
	help
	  Generic IOTLB implementation for vhost and vringh.
<<<<<<< HEAD
=======
	  This option is selected by any driver which needs to support
	  an IOMMU in software.
>>>>>>> 358c7c61

config VHOST_RING
	tristate
	select VHOST_IOTLB
	help
	  This option is selected by any driver which needs to access
	  the host side of a virtio ring.

<<<<<<< HEAD
=======
config VHOST_DPN
	bool
	depends on !ARM || AEABI
	default y
	help
	  Anything selecting VHOST or VHOST_RING must depend on VHOST_DPN.
	  This excludes the deprecated ARM ABI since that forces a 4 byte
	  alignment on all structs - incompatible with virtio spec requirements.

>>>>>>> 358c7c61
config VHOST
	tristate
	select VHOST_IOTLB
	help
	  This option is selected by any driver which needs to access
	  the core of vhost.

menuconfig VHOST_MENU
	bool "VHOST drivers"
	default y

if VHOST_MENU

config VHOST_NET
	tristate "Host kernel accelerator for virtio net"
	depends on NET && EVENTFD && (TUN || !TUN) && (TAP || !TAP) && VHOST_DPN
	select VHOST
	---help---
	  This kernel module can be loaded in host kernel to accelerate
	  guest networking with virtio_net. Not to be confused with virtio_net
	  module itself which needs to be loaded in guest kernel.

	  To compile this driver as a module, choose M here: the module will
	  be called vhost_net.

config VHOST_SCSI
	tristate "VHOST_SCSI TCM fabric driver"
	depends on TARGET_CORE && EVENTFD && VHOST_DPN
	select VHOST
	default n
	---help---
	Say M here to enable the vhost_scsi TCM fabric module
	for use with virtio-scsi guests

config VHOST_VSOCK
	tristate "vhost virtio-vsock driver"
<<<<<<< HEAD
	depends on VSOCKETS && EVENTFD
=======
	depends on VSOCKETS && EVENTFD && VHOST_DPN
>>>>>>> 358c7c61
	select VHOST
	select VIRTIO_VSOCKETS_COMMON
	default n
	---help---
	This kernel module can be loaded in the host kernel to provide AF_VSOCK
	sockets for communicating with guests.  The guests must have the
	virtio_transport.ko driver loaded to use the virtio-vsock device.

	To compile this driver as a module, choose M here: the module will be called
	vhost_vsock.

config VHOST_VDPA
	tristate "Vhost driver for vDPA-based backend"
<<<<<<< HEAD
	depends on EVENTFD
	select VHOST
	select VDPA
=======
	depends on EVENTFD && VHOST_DPN
	select VHOST
	depends on VDPA
>>>>>>> 358c7c61
	help
	  This kernel module can be loaded in host kernel to accelerate
	  guest virtio devices with the vDPA-based backends.

	  To compile this driver as a module, choose M here: the module
	  will be called vhost_vdpa.

config VHOST_CROSS_ENDIAN_LEGACY
	bool "Cross-endian support for vhost"
	default n
	---help---
	  This option allows vhost to support guests with a different byte
	  ordering from host while using legacy virtio.

	  Userspace programs can control the feature using the
	  VHOST_SET_VRING_ENDIAN and VHOST_GET_VRING_ENDIAN ioctls.

	  This is only useful on a few platforms (ppc64 and arm64). Since it
	  adds some overhead, it is disabled by default.

	  If unsure, say "N".

endif<|MERGE_RESOLUTION|>--- conflicted
+++ resolved
@@ -3,11 +3,8 @@
 	tristate
 	help
 	  Generic IOTLB implementation for vhost and vringh.
-<<<<<<< HEAD
-=======
 	  This option is selected by any driver which needs to support
 	  an IOMMU in software.
->>>>>>> 358c7c61
 
 config VHOST_RING
 	tristate
@@ -16,8 +13,6 @@
 	  This option is selected by any driver which needs to access
 	  the host side of a virtio ring.
 
-<<<<<<< HEAD
-=======
 config VHOST_DPN
 	bool
 	depends on !ARM || AEABI
@@ -27,7 +22,6 @@
 	  This excludes the deprecated ARM ABI since that forces a 4 byte
 	  alignment on all structs - incompatible with virtio spec requirements.
 
->>>>>>> 358c7c61
 config VHOST
 	tristate
 	select VHOST_IOTLB
@@ -64,11 +58,7 @@
 
 config VHOST_VSOCK
 	tristate "vhost virtio-vsock driver"
-<<<<<<< HEAD
-	depends on VSOCKETS && EVENTFD
-=======
 	depends on VSOCKETS && EVENTFD && VHOST_DPN
->>>>>>> 358c7c61
 	select VHOST
 	select VIRTIO_VSOCKETS_COMMON
 	default n
@@ -82,15 +72,9 @@
 
 config VHOST_VDPA
 	tristate "Vhost driver for vDPA-based backend"
-<<<<<<< HEAD
-	depends on EVENTFD
-	select VHOST
-	select VDPA
-=======
 	depends on EVENTFD && VHOST_DPN
 	select VHOST
 	depends on VDPA
->>>>>>> 358c7c61
 	help
 	  This kernel module can be loaded in host kernel to accelerate
 	  guest virtio devices with the vDPA-based backends.
