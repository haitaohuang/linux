// SPDX-License-Identifier: GPL-2.0-only
/*
 *  linux/arch/arm/common/amba.c
 *
 *  Copyright (C) 2003 Deep Blue Solutions Ltd, All Rights Reserved.
 */
#include <linux/module.h>
#include <linux/init.h>
#include <linux/device.h>
#include <linux/string.h>
#include <linux/slab.h>
#include <linux/io.h>
#include <linux/pm.h>
#include <linux/pm_runtime.h>
#include <linux/pm_domain.h>
#include <linux/amba/bus.h>
#include <linux/sizes.h>
#include <linux/limits.h>
#include <linux/clk/clk-conf.h>
#include <linux/platform_device.h>
#include <linux/reset.h>
#include <linux/of_irq.h>
<<<<<<< HEAD

#include <asm/irq.h>
=======
>>>>>>> 754e0b0e

#define to_amba_driver(d)	container_of(d, struct amba_driver, drv)

/* called on periphid match and class 0x9 coresight device. */
static int
amba_cs_uci_id_match(const struct amba_id *table, struct amba_device *dev)
{
	int ret = 0;
	struct amba_cs_uci_id *uci;

	uci = table->data;

	/* no table data or zero mask - return match on periphid */
	if (!uci || (uci->devarch_mask == 0))
		return 1;

	/* test against read devtype and masked devarch value */
	ret = (dev->uci.devtype == uci->devtype) &&
		((dev->uci.devarch & uci->devarch_mask) == uci->devarch);
	return ret;
}

static const struct amba_id *
amba_lookup(const struct amba_id *table, struct amba_device *dev)
{
	while (table->mask) {
		if (((dev->periphid & table->mask) == table->id) &&
			((dev->cid != CORESIGHT_CID) ||
			 (amba_cs_uci_id_match(table, dev))))
			return table;
		table++;
	}
	return NULL;
}

static int amba_get_enable_pclk(struct amba_device *pcdev)
{
	int ret;

	pcdev->pclk = clk_get(&pcdev->dev, "apb_pclk");
	if (IS_ERR(pcdev->pclk))
		return PTR_ERR(pcdev->pclk);

	ret = clk_prepare_enable(pcdev->pclk);
	if (ret)
		clk_put(pcdev->pclk);

	return ret;
}

static void amba_put_disable_pclk(struct amba_device *pcdev)
{
	clk_disable_unprepare(pcdev->pclk);
	clk_put(pcdev->pclk);
}


static ssize_t driver_override_show(struct device *_dev,
				    struct device_attribute *attr, char *buf)
{
	struct amba_device *dev = to_amba_device(_dev);
	ssize_t len;

	device_lock(_dev);
	len = sprintf(buf, "%s\n", dev->driver_override);
	device_unlock(_dev);
	return len;
}

static ssize_t driver_override_store(struct device *_dev,
				     struct device_attribute *attr,
				     const char *buf, size_t count)
{
	struct amba_device *dev = to_amba_device(_dev);
	char *driver_override, *old, *cp;

	/* We need to keep extra room for a newline */
	if (count >= (PAGE_SIZE - 1))
		return -EINVAL;

	driver_override = kstrndup(buf, count, GFP_KERNEL);
	if (!driver_override)
		return -ENOMEM;

	cp = strchr(driver_override, '\n');
	if (cp)
		*cp = '\0';

	device_lock(_dev);
	old = dev->driver_override;
	if (strlen(driver_override)) {
		dev->driver_override = driver_override;
	} else {
		kfree(driver_override);
		dev->driver_override = NULL;
	}
	device_unlock(_dev);

	kfree(old);

	return count;
}
static DEVICE_ATTR_RW(driver_override);

#define amba_attr_func(name,fmt,arg...)					\
static ssize_t name##_show(struct device *_dev,				\
			   struct device_attribute *attr, char *buf)	\
{									\
	struct amba_device *dev = to_amba_device(_dev);			\
	return sprintf(buf, fmt, arg);					\
}									\
static DEVICE_ATTR_RO(name)

amba_attr_func(id, "%08x\n", dev->periphid);
amba_attr_func(resource, "\t%016llx\t%016llx\t%016lx\n",
	 (unsigned long long)dev->res.start, (unsigned long long)dev->res.end,
	 dev->res.flags);

static struct attribute *amba_dev_attrs[] = {
	&dev_attr_id.attr,
	&dev_attr_resource.attr,
	&dev_attr_driver_override.attr,
	NULL,
};
ATTRIBUTE_GROUPS(amba_dev);

static int amba_match(struct device *dev, struct device_driver *drv)
{
	struct amba_device *pcdev = to_amba_device(dev);
	struct amba_driver *pcdrv = to_amba_driver(drv);

	/* When driver_override is set, only bind to the matching driver */
	if (pcdev->driver_override)
		return !strcmp(pcdev->driver_override, drv->name);

	return amba_lookup(pcdrv->id_table, pcdev) != NULL;
}

static int amba_uevent(struct device *dev, struct kobj_uevent_env *env)
{
	struct amba_device *pcdev = to_amba_device(dev);
	int retval = 0;

	retval = add_uevent_var(env, "AMBA_ID=%08x", pcdev->periphid);
	if (retval)
		return retval;

	retval = add_uevent_var(env, "MODALIAS=amba:d%08X", pcdev->periphid);
	return retval;
}

static int of_amba_device_decode_irq(struct amba_device *dev)
{
	struct device_node *node = dev->dev.of_node;
	int i, irq = 0;

	if (IS_ENABLED(CONFIG_OF_IRQ) && node) {
		/* Decode the IRQs and address ranges */
		for (i = 0; i < AMBA_NR_IRQS; i++) {
			irq = of_irq_get(node, i);
			if (irq < 0) {
				if (irq == -EPROBE_DEFER)
					return irq;
				irq = 0;
			}

			dev->irq[i] = irq;
		}
	}

	return 0;
}

/*
 * These are the device model conversion veneers; they convert the
 * device model structures to our more specific structures.
 */
static int amba_probe(struct device *dev)
{
	struct amba_device *pcdev = to_amba_device(dev);
	struct amba_driver *pcdrv = to_amba_driver(dev->driver);
	const struct amba_id *id = amba_lookup(pcdrv->id_table, pcdev);
	int ret;

	do {
		ret = of_amba_device_decode_irq(pcdev);
		if (ret)
			break;

		ret = of_clk_set_defaults(dev->of_node, false);
		if (ret < 0)
			break;

		ret = dev_pm_domain_attach(dev, true);
		if (ret)
			break;

		ret = amba_get_enable_pclk(pcdev);
		if (ret) {
			dev_pm_domain_detach(dev, true);
			break;
		}

		pm_runtime_get_noresume(dev);
		pm_runtime_set_active(dev);
		pm_runtime_enable(dev);

		ret = pcdrv->probe(pcdev, id);
		if (ret == 0)
			break;

		pm_runtime_disable(dev);
		pm_runtime_set_suspended(dev);
		pm_runtime_put_noidle(dev);

		amba_put_disable_pclk(pcdev);
		dev_pm_domain_detach(dev, true);
	} while (0);

	return ret;
}

static void amba_remove(struct device *dev)
{
	struct amba_device *pcdev = to_amba_device(dev);
	struct amba_driver *drv = to_amba_driver(dev->driver);

	pm_runtime_get_sync(dev);
	if (drv->remove)
		drv->remove(pcdev);
	pm_runtime_put_noidle(dev);

	/* Undo the runtime PM settings in amba_probe() */
	pm_runtime_disable(dev);
	pm_runtime_set_suspended(dev);
	pm_runtime_put_noidle(dev);

	amba_put_disable_pclk(pcdev);
	dev_pm_domain_detach(dev, true);
}

static void amba_shutdown(struct device *dev)
{
	struct amba_driver *drv;

	if (!dev->driver)
		return;

	drv = to_amba_driver(dev->driver);
	if (drv->shutdown)
		drv->shutdown(to_amba_device(dev));
}

#ifdef CONFIG_PM
/*
 * Hooks to provide runtime PM of the pclk (bus clock).  It is safe to
 * enable/disable the bus clock at runtime PM suspend/resume as this
 * does not result in loss of context.
 */
static int amba_pm_runtime_suspend(struct device *dev)
{
	struct amba_device *pcdev = to_amba_device(dev);
	int ret = pm_generic_runtime_suspend(dev);

	if (ret == 0 && dev->driver) {
		if (pm_runtime_is_irq_safe(dev))
			clk_disable(pcdev->pclk);
		else
			clk_disable_unprepare(pcdev->pclk);
	}

	return ret;
}

static int amba_pm_runtime_resume(struct device *dev)
{
	struct amba_device *pcdev = to_amba_device(dev);
	int ret;

	if (dev->driver) {
		if (pm_runtime_is_irq_safe(dev))
			ret = clk_enable(pcdev->pclk);
		else
			ret = clk_prepare_enable(pcdev->pclk);
		/* Failure is probably fatal to the system, but... */
		if (ret)
			return ret;
	}

	return pm_generic_runtime_resume(dev);
}
#endif /* CONFIG_PM */

static const struct dev_pm_ops amba_pm = {
	.suspend	= pm_generic_suspend,
	.resume		= pm_generic_resume,
	.freeze		= pm_generic_freeze,
	.thaw		= pm_generic_thaw,
	.poweroff	= pm_generic_poweroff,
	.restore	= pm_generic_restore,
	SET_RUNTIME_PM_OPS(
		amba_pm_runtime_suspend,
		amba_pm_runtime_resume,
		NULL
	)
};

/*
 * Primecells are part of the Advanced Microcontroller Bus Architecture,
 * so we call the bus "amba".
 * DMA configuration for platform and AMBA bus is same. So here we reuse
 * platform's DMA config routine.
 */
struct bus_type amba_bustype = {
	.name		= "amba",
	.dev_groups	= amba_dev_groups,
	.match		= amba_match,
	.uevent		= amba_uevent,
	.probe		= amba_probe,
	.remove		= amba_remove,
	.shutdown	= amba_shutdown,
	.dma_configure	= platform_dma_configure,
	.pm		= &amba_pm,
};
EXPORT_SYMBOL_GPL(amba_bustype);

static int __init amba_init(void)
{
	return bus_register(&amba_bustype);
}

postcore_initcall(amba_init);

/**
 *	amba_driver_register - register an AMBA device driver
 *	@drv: amba device driver structure
 *
 *	Register an AMBA device driver with the Linux device model
 *	core.  If devices pre-exist, the drivers probe function will
 *	be called.
 */
int amba_driver_register(struct amba_driver *drv)
{
	if (!drv->probe)
		return -EINVAL;

	drv->drv.bus = &amba_bustype;

	return driver_register(&drv->drv);
}

/**
 *	amba_driver_unregister - remove an AMBA device driver
 *	@drv: AMBA device driver structure to remove
 *
 *	Unregister an AMBA device driver from the Linux device
 *	model.  The device model will call the drivers remove function
 *	for each device the device driver is currently handling.
 */
void amba_driver_unregister(struct amba_driver *drv)
{
	driver_unregister(&drv->drv);
}


static void amba_device_release(struct device *dev)
{
	struct amba_device *d = to_amba_device(dev);

	if (d->res.parent)
		release_resource(&d->res);
	kfree(d);
}

static int of_amba_device_decode_irq(struct amba_device *dev)
{
	struct device_node *node = dev->dev.of_node;
	int i, irq = 0;

	if (IS_ENABLED(CONFIG_OF_IRQ) && node) {
		/* Decode the IRQs and address ranges */
		for (i = 0; i < AMBA_NR_IRQS; i++) {
			irq = of_irq_get(node, i);
			if (irq < 0) {
				if (irq == -EPROBE_DEFER)
					return irq;
				irq = 0;
			}

			dev->irq[i] = irq;
		}
	}

	return 0;
}

static int amba_device_try_add(struct amba_device *dev, struct resource *parent)
{
	u32 size;
	void __iomem *tmp;
	int i, ret;

<<<<<<< HEAD
	ret = of_amba_device_decode_irq(dev);
	if (ret)
		goto err_out;

=======
>>>>>>> 754e0b0e
	ret = request_resource(parent, &dev->res);
	if (ret)
		goto err_out;

	/* Hard-coded primecell ID instead of plug-n-play */
	if (dev->periphid != 0)
		goto skip_probe;

	/*
	 * Dynamically calculate the size of the resource
	 * and use this for iomap
	 */
	size = resource_size(&dev->res);
	tmp = ioremap(dev->res.start, size);
	if (!tmp) {
		ret = -ENOMEM;
		goto err_release;
	}

	ret = dev_pm_domain_attach(&dev->dev, true);
	if (ret) {
		iounmap(tmp);
		goto err_release;
	}

	ret = amba_get_enable_pclk(dev);
	if (ret == 0) {
		u32 pid, cid;
		struct reset_control *rstc;

		/*
		 * Find reset control(s) of the amba bus and de-assert them.
		 */
		rstc = of_reset_control_array_get_optional_shared(dev->dev.of_node);
		if (IS_ERR(rstc)) {
			ret = PTR_ERR(rstc);
			if (ret != -EPROBE_DEFER)
				dev_err(&dev->dev, "can't get reset: %d\n",
					ret);
			goto err_reset;
		}
		reset_control_deassert(rstc);
		reset_control_put(rstc);

		/*
		 * Read pid and cid based on size of resource
		 * they are located at end of region
		 */
		for (pid = 0, i = 0; i < 4; i++)
			pid |= (readl(tmp + size - 0x20 + 4 * i) & 255) <<
				(i * 8);
		for (cid = 0, i = 0; i < 4; i++)
			cid |= (readl(tmp + size - 0x10 + 4 * i) & 255) <<
				(i * 8);

		if (cid == CORESIGHT_CID) {
			/* set the base to the start of the last 4k block */
			void __iomem *csbase = tmp + size - 4096;

			dev->uci.devarch =
				readl(csbase + UCI_REG_DEVARCH_OFFSET);
			dev->uci.devtype =
				readl(csbase + UCI_REG_DEVTYPE_OFFSET) & 0xff;
		}

		amba_put_disable_pclk(dev);

		if (cid == AMBA_CID || cid == CORESIGHT_CID) {
			dev->periphid = pid;
			dev->cid = cid;
		}

		if (!dev->periphid)
			ret = -ENODEV;
	}

	iounmap(tmp);
	dev_pm_domain_detach(&dev->dev, true);

	if (ret)
		goto err_release;

 skip_probe:
	ret = device_add(&dev->dev);
 err_release:
	if (ret)
		release_resource(&dev->res);
 err_out:
	return ret;

 err_reset:
	amba_put_disable_pclk(dev);
	iounmap(tmp);
	dev_pm_domain_detach(&dev->dev, true);
	goto err_release;
}

/*
 * Registration of AMBA device require reading its pid and cid registers.
 * To do this, the device must be turned on (if it is a part of power domain)
 * and have clocks enabled. However in some cases those resources might not be
 * yet available. Returning EPROBE_DEFER is not a solution in such case,
 * because callers don't handle this special error code. Instead such devices
 * are added to the special list and their registration is retried from
 * periodic worker, until all resources are available and registration succeeds.
 */
struct deferred_device {
	struct amba_device *dev;
	struct resource *parent;
	struct list_head node;
};

static LIST_HEAD(deferred_devices);
static DEFINE_MUTEX(deferred_devices_lock);

static void amba_deferred_retry_func(struct work_struct *dummy);
static DECLARE_DELAYED_WORK(deferred_retry_work, amba_deferred_retry_func);

#define DEFERRED_DEVICE_TIMEOUT (msecs_to_jiffies(5 * 1000))

static int amba_deferred_retry(void)
{
	struct deferred_device *ddev, *tmp;

	mutex_lock(&deferred_devices_lock);

	list_for_each_entry_safe(ddev, tmp, &deferred_devices, node) {
		int ret = amba_device_try_add(ddev->dev, ddev->parent);

		if (ret == -EPROBE_DEFER)
			continue;

		list_del_init(&ddev->node);
		kfree(ddev);
	}

	mutex_unlock(&deferred_devices_lock);

	return 0;
}
late_initcall(amba_deferred_retry);

static void amba_deferred_retry_func(struct work_struct *dummy)
{
	amba_deferred_retry();

	if (!list_empty(&deferred_devices))
		schedule_delayed_work(&deferred_retry_work,
				      DEFERRED_DEVICE_TIMEOUT);
}

/**
 *	amba_device_add - add a previously allocated AMBA device structure
 *	@dev: AMBA device allocated by amba_device_alloc
 *	@parent: resource parent for this devices resources
 *
 *	Claim the resource, and read the device cell ID if not already
 *	initialized.  Register the AMBA device with the Linux device
 *	manager.
 */
int amba_device_add(struct amba_device *dev, struct resource *parent)
{
	int ret = amba_device_try_add(dev, parent);

	if (ret == -EPROBE_DEFER) {
		struct deferred_device *ddev;

		ddev = kmalloc(sizeof(*ddev), GFP_KERNEL);
		if (!ddev)
			return -ENOMEM;

		ddev->dev = dev;
		ddev->parent = parent;
		ret = 0;

		mutex_lock(&deferred_devices_lock);

		if (list_empty(&deferred_devices))
			schedule_delayed_work(&deferred_retry_work,
					      DEFERRED_DEVICE_TIMEOUT);
		list_add_tail(&ddev->node, &deferred_devices);

		mutex_unlock(&deferred_devices_lock);
	}
	return ret;
}
EXPORT_SYMBOL_GPL(amba_device_add);

static void amba_device_initialize(struct amba_device *dev, const char *name)
{
	device_initialize(&dev->dev);
	if (name)
		dev_set_name(&dev->dev, "%s", name);
	dev->dev.release = amba_device_release;
	dev->dev.bus = &amba_bustype;
	dev->dev.dma_mask = &dev->dev.coherent_dma_mask;
	dev->dev.dma_parms = &dev->dma_parms;
	dev->res.name = dev_name(&dev->dev);
}

/**
 *	amba_device_alloc - allocate an AMBA device
 *	@name: sysfs name of the AMBA device
 *	@base: base of AMBA device
 *	@size: size of AMBA device
 *
 *	Allocate and initialize an AMBA device structure.  Returns %NULL
 *	on failure.
 */
struct amba_device *amba_device_alloc(const char *name, resource_size_t base,
	size_t size)
{
	struct amba_device *dev;

	dev = kzalloc(sizeof(*dev), GFP_KERNEL);
	if (dev) {
		amba_device_initialize(dev, name);
		dev->res.start = base;
		dev->res.end = base + size - 1;
		dev->res.flags = IORESOURCE_MEM;
	}

	return dev;
}
EXPORT_SYMBOL_GPL(amba_device_alloc);

/**
 *	amba_device_register - register an AMBA device
 *	@dev: AMBA device to register
 *	@parent: parent memory resource
 *
 *	Setup the AMBA device, reading the cell ID if present.
 *	Claim the resource, and register the AMBA device with
 *	the Linux device manager.
 */
int amba_device_register(struct amba_device *dev, struct resource *parent)
{
	amba_device_initialize(dev, dev->dev.init_name);
	dev->dev.init_name = NULL;

	return amba_device_add(dev, parent);
}

/**
 *	amba_device_put - put an AMBA device
 *	@dev: AMBA device to put
 */
void amba_device_put(struct amba_device *dev)
{
	put_device(&dev->dev);
}
EXPORT_SYMBOL_GPL(amba_device_put);

/**
 *	amba_device_unregister - unregister an AMBA device
 *	@dev: AMBA device to remove
 *
 *	Remove the specified AMBA device from the Linux device
 *	manager.  All files associated with this object will be
 *	destroyed, and device drivers notified that the device has
 *	been removed.  The AMBA device's resources including
 *	the amba_device structure will be freed once all
 *	references to it have been dropped.
 */
void amba_device_unregister(struct amba_device *dev)
{
	device_unregister(&dev->dev);
}


struct find_data {
	struct amba_device *dev;
	struct device *parent;
	const char *busid;
	unsigned int id;
	unsigned int mask;
};

static int amba_find_match(struct device *dev, void *data)
{
	struct find_data *d = data;
	struct amba_device *pcdev = to_amba_device(dev);
	int r;

	r = (pcdev->periphid & d->mask) == d->id;
	if (d->parent)
		r &= d->parent == dev->parent;
	if (d->busid)
		r &= strcmp(dev_name(dev), d->busid) == 0;

	if (r) {
		get_device(dev);
		d->dev = pcdev;
	}

	return r;
}

/**
 *	amba_find_device - locate an AMBA device given a bus id
 *	@busid: bus id for device (or NULL)
 *	@parent: parent device (or NULL)
 *	@id: peripheral ID (or 0)
 *	@mask: peripheral ID mask (or 0)
 *
 *	Return the AMBA device corresponding to the supplied parameters.
 *	If no device matches, returns NULL.
 *
 *	NOTE: When a valid device is found, its refcount is
 *	incremented, and must be decremented before the returned
 *	reference.
 */
struct amba_device *
amba_find_device(const char *busid, struct device *parent, unsigned int id,
		 unsigned int mask)
{
	struct find_data data;

	data.dev = NULL;
	data.parent = parent;
	data.busid = busid;
	data.id = id;
	data.mask = mask;

	bus_for_each_dev(&amba_bustype, NULL, &data, amba_find_match);

	return data.dev;
}

/**
 *	amba_request_regions - request all mem regions associated with device
 *	@dev: amba_device structure for device
 *	@name: name, or NULL to use driver name
 */
int amba_request_regions(struct amba_device *dev, const char *name)
{
	int ret = 0;
	u32 size;

	if (!name)
		name = dev->dev.driver->name;

	size = resource_size(&dev->res);

	if (!request_mem_region(dev->res.start, size, name))
		ret = -EBUSY;

	return ret;
}

/**
 *	amba_release_regions - release mem regions associated with device
 *	@dev: amba_device structure for device
 *
 *	Release regions claimed by a successful call to amba_request_regions.
 */
void amba_release_regions(struct amba_device *dev)
{
	u32 size;

	size = resource_size(&dev->res);
	release_mem_region(dev->res.start, size);
}

EXPORT_SYMBOL(amba_driver_register);
EXPORT_SYMBOL(amba_driver_unregister);
EXPORT_SYMBOL(amba_device_register);
EXPORT_SYMBOL(amba_device_unregister);
EXPORT_SYMBOL(amba_find_device);
EXPORT_SYMBOL(amba_request_regions);
EXPORT_SYMBOL(amba_release_regions);<|MERGE_RESOLUTION|>--- conflicted
+++ resolved
@@ -20,11 +20,6 @@
 #include <linux/platform_device.h>
 #include <linux/reset.h>
 #include <linux/of_irq.h>
-<<<<<<< HEAD
-
-#include <asm/irq.h>
-=======
->>>>>>> 754e0b0e
 
 #define to_amba_driver(d)	container_of(d, struct amba_driver, drv)
 
@@ -399,41 +394,12 @@
 	kfree(d);
 }
 
-static int of_amba_device_decode_irq(struct amba_device *dev)
-{
-	struct device_node *node = dev->dev.of_node;
-	int i, irq = 0;
-
-	if (IS_ENABLED(CONFIG_OF_IRQ) && node) {
-		/* Decode the IRQs and address ranges */
-		for (i = 0; i < AMBA_NR_IRQS; i++) {
-			irq = of_irq_get(node, i);
-			if (irq < 0) {
-				if (irq == -EPROBE_DEFER)
-					return irq;
-				irq = 0;
-			}
-
-			dev->irq[i] = irq;
-		}
-	}
-
-	return 0;
-}
-
 static int amba_device_try_add(struct amba_device *dev, struct resource *parent)
 {
 	u32 size;
 	void __iomem *tmp;
 	int i, ret;
 
-<<<<<<< HEAD
-	ret = of_amba_device_decode_irq(dev);
-	if (ret)
-		goto err_out;
-
-=======
->>>>>>> 754e0b0e
 	ret = request_resource(parent, &dev->res);
 	if (ret)
 		goto err_out;
