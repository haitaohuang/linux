/*
 * Copyright 2016 Advanced Micro Devices, Inc.
 *
 * Permission is hereby granted, free of charge, to any person obtaining a
 * copy of this software and associated documentation files (the "Software"),
 * to deal in the Software without restriction, including without limitation
 * the rights to use, copy, modify, merge, publish, distribute, sublicense,
 * and/or sell copies of the Software, and to permit persons to whom the
 * Software is furnished to do so, subject to the following conditions:
 *
 * The above copyright notice and this permission notice shall be included in
 * all copies or substantial portions of the Software.
 *
 * THE SOFTWARE IS PROVIDED "AS IS", WITHOUT WARRANTY OF ANY KIND, EXPRESS OR
 * IMPLIED, INCLUDING BUT NOT LIMITED TO THE WARRANTIES OF MERCHANTABILITY,
 * FITNESS FOR A PARTICULAR PURPOSE AND NONINFRINGEMENT.  IN NO EVENT SHALL
 * THE COPYRIGHT HOLDER(S) OR AUTHOR(S) BE LIABLE FOR ANY CLAIM, DAMAGES OR
 * OTHER LIABILITY, WHETHER IN AN ACTION OF CONTRACT, TORT OR OTHERWISE,
 * ARISING FROM, OUT OF OR IN CONNECTION WITH THE SOFTWARE OR THE USE OR
 * OTHER DEALINGS IN THE SOFTWARE.
 *
 * Authors: AMD
 *
 */

#include "dm_services.h"
#include "core_types.h"
#include "resource.h"
#include "custom_float.h"
#include "dcn10_hw_sequencer.h"
#include "dce110/dce110_hw_sequencer.h"
#include "dce/dce_hwseq.h"
#include "abm.h"
#include "dmcu.h"
#include "dcn10_optc.h"
#include "dcn10/dcn10_dpp.h"
#include "dcn10/dcn10_mpc.h"
#include "timing_generator.h"
#include "opp.h"
#include "ipp.h"
#include "mpc.h"
#include "reg_helper.h"
#include "dcn10_hubp.h"
#include "dcn10_hubbub.h"
#include "dcn10_cm_common.h"
#include "dc_link_dp.h"
#include "dccg.h"

#define DC_LOGGER_INIT(logger)

#define CTX \
	hws->ctx
#define REG(reg)\
	hws->regs->reg

#undef FN
#define FN(reg_name, field_name) \
	hws->shifts->field_name, hws->masks->field_name

/*print is 17 wide, first two characters are spaces*/
#define DTN_INFO_MICRO_SEC(ref_cycle) \
	print_microsec(dc_ctx, log_ctx, ref_cycle)

void print_microsec(struct dc_context *dc_ctx,
	struct dc_log_buffer_ctx *log_ctx,
	uint32_t ref_cycle)
{
	const uint32_t ref_clk_mhz = dc_ctx->dc->res_pool->ref_clocks.dchub_ref_clock_inKhz / 1000;
	static const unsigned int frac = 1000;
	uint32_t us_x10 = (ref_cycle * frac) / ref_clk_mhz;

	DTN_INFO("  %11d.%03d",
			us_x10 / frac,
			us_x10 % frac);
}

static void log_mpc_crc(struct dc *dc,
	struct dc_log_buffer_ctx *log_ctx)
{
	struct dc_context *dc_ctx = dc->ctx;
	struct dce_hwseq *hws = dc->hwseq;

	if (REG(MPC_CRC_RESULT_GB))
		DTN_INFO("MPC_CRC_RESULT_GB:%d MPC_CRC_RESULT_C:%d MPC_CRC_RESULT_AR:%d\n",
		REG_READ(MPC_CRC_RESULT_GB), REG_READ(MPC_CRC_RESULT_C), REG_READ(MPC_CRC_RESULT_AR));
	if (REG(DPP_TOP0_DPP_CRC_VAL_B_A))
		DTN_INFO("DPP_TOP0_DPP_CRC_VAL_B_A:%d DPP_TOP0_DPP_CRC_VAL_R_G:%d\n",
		REG_READ(DPP_TOP0_DPP_CRC_VAL_B_A), REG_READ(DPP_TOP0_DPP_CRC_VAL_R_G));
}

void dcn10_log_hubbub_state(struct dc *dc, struct dc_log_buffer_ctx *log_ctx)
{
	struct dc_context *dc_ctx = dc->ctx;
	struct dcn_hubbub_wm wm;
	int i;

	memset(&wm, 0, sizeof(struct dcn_hubbub_wm));
	dc->res_pool->hubbub->funcs->wm_read_state(dc->res_pool->hubbub, &wm);

	DTN_INFO("HUBBUB WM:      data_urgent  pte_meta_urgent"
			"         sr_enter          sr_exit  dram_clk_change\n");

	for (i = 0; i < 4; i++) {
		struct dcn_hubbub_wm_set *s;

		s = &wm.sets[i];
		DTN_INFO("WM_Set[%d]:", s->wm_set);
		DTN_INFO_MICRO_SEC(s->data_urgent);
		DTN_INFO_MICRO_SEC(s->pte_meta_urgent);
		DTN_INFO_MICRO_SEC(s->sr_enter);
		DTN_INFO_MICRO_SEC(s->sr_exit);
		DTN_INFO_MICRO_SEC(s->dram_clk_chanage);
		DTN_INFO("\n");
	}

	DTN_INFO("\n");
}

static void dcn10_log_hubp_states(struct dc *dc, void *log_ctx)
{
	struct dc_context *dc_ctx = dc->ctx;
	struct resource_pool *pool = dc->res_pool;
	int i;

	DTN_INFO("HUBP:  format  addr_hi  width  height"
			"  rot  mir  sw_mode  dcc_en  blank_en  ttu_dis  underflow"
			"   min_ttu_vblank       qos_low_wm      qos_high_wm\n");
	for (i = 0; i < pool->pipe_count; i++) {
		struct hubp *hubp = pool->hubps[i];
		struct dcn_hubp_state *s = &(TO_DCN10_HUBP(hubp)->state);

		hubp->funcs->hubp_read_state(hubp);

		if (!s->blank_en) {
			DTN_INFO("[%2d]:  %5xh  %6xh  %5d  %6d  %2xh  %2xh  %6xh"
					"  %6d  %8d  %7d  %8xh",
					hubp->inst,
					s->pixel_format,
					s->inuse_addr_hi,
					s->viewport_width,
					s->viewport_height,
					s->rotation_angle,
					s->h_mirror_en,
					s->sw_mode,
					s->dcc_en,
					s->blank_en,
					s->ttu_disable,
					s->underflow_status);
			DTN_INFO_MICRO_SEC(s->min_ttu_vblank);
			DTN_INFO_MICRO_SEC(s->qos_level_low_wm);
			DTN_INFO_MICRO_SEC(s->qos_level_high_wm);
			DTN_INFO("\n");
		}
	}

	DTN_INFO("\n=========RQ========\n");
	DTN_INFO("HUBP:  drq_exp_m  prq_exp_m  mrq_exp_m  crq_exp_m  plane1_ba  L:chunk_s  min_chu_s  meta_ch_s"
		"  min_m_c_s  dpte_gr_s  mpte_gr_s  swath_hei  pte_row_h  C:chunk_s  min_chu_s  meta_ch_s"
		"  min_m_c_s  dpte_gr_s  mpte_gr_s  swath_hei  pte_row_h\n");
	for (i = 0; i < pool->pipe_count; i++) {
		struct dcn_hubp_state *s = &(TO_DCN10_HUBP(pool->hubps[i])->state);
		struct _vcs_dpi_display_rq_regs_st *rq_regs = &s->rq_regs;

		if (!s->blank_en)
			DTN_INFO("[%2d]:  %8xh  %8xh  %8xh  %8xh  %8xh  %8xh  %8xh  %8xh  %8xh  %8xh  %8xh  %8xh  %8xh  %8xh  %8xh  %8xh  %8xh  %8xh  %8xh  %8xh  %8xh\n",
				pool->hubps[i]->inst, rq_regs->drq_expansion_mode, rq_regs->prq_expansion_mode, rq_regs->mrq_expansion_mode,
				rq_regs->crq_expansion_mode, rq_regs->plane1_base_address, rq_regs->rq_regs_l.chunk_size,
				rq_regs->rq_regs_l.min_chunk_size, rq_regs->rq_regs_l.meta_chunk_size,
				rq_regs->rq_regs_l.min_meta_chunk_size, rq_regs->rq_regs_l.dpte_group_size,
				rq_regs->rq_regs_l.mpte_group_size, rq_regs->rq_regs_l.swath_height,
				rq_regs->rq_regs_l.pte_row_height_linear, rq_regs->rq_regs_c.chunk_size, rq_regs->rq_regs_c.min_chunk_size,
				rq_regs->rq_regs_c.meta_chunk_size, rq_regs->rq_regs_c.min_meta_chunk_size,
				rq_regs->rq_regs_c.dpte_group_size, rq_regs->rq_regs_c.mpte_group_size,
				rq_regs->rq_regs_c.swath_height, rq_regs->rq_regs_c.pte_row_height_linear);
	}

	DTN_INFO("========DLG========\n");
	DTN_INFO("HUBP:  rc_hbe     dlg_vbe    min_d_y_n  rc_per_ht  rc_x_a_s "
			"  dst_y_a_s  dst_y_pf   dst_y_vvb  dst_y_rvb  dst_y_vfl  dst_y_rfl  rf_pix_fq"
			"  vratio_pf  vrat_pf_c  rc_pg_vbl  rc_pg_vbc  rc_mc_vbl  rc_mc_vbc  rc_pg_fll"
			"  rc_pg_flc  rc_mc_fll  rc_mc_flc  pr_nom_l   pr_nom_c   rc_pg_nl   rc_pg_nc "
			"  mr_nom_l   mr_nom_c   rc_mc_nl   rc_mc_nc   rc_ld_pl   rc_ld_pc   rc_ld_l  "
			"  rc_ld_c    cha_cur0   ofst_cur1  cha_cur1   vr_af_vc0  ddrq_limt  x_rt_dlay"
			"  x_rp_dlay  x_rr_sfl\n");
	for (i = 0; i < pool->pipe_count; i++) {
		struct dcn_hubp_state *s = &(TO_DCN10_HUBP(pool->hubps[i])->state);
		struct _vcs_dpi_display_dlg_regs_st *dlg_regs = &s->dlg_attr;

		if (!s->blank_en)
			DTN_INFO("[%2d]:  %8xh  %8xh  %8xh  %8xh  %8xh  %8xh  %8xh  %8xh  %8xh  %8xh  %8xh  %8xh  %8xh"
				"%  8xh  %8xh  %8xh  %8xh  %8xh  %8xh  %8xh  %8xh  %8xh  %8xh  %8xh  %8xh  %8xh  %8xh"
				"  %8xh  %8xh  %8xh  %8xh  %8xh  %8xh  %8xh  %8xh  %8xh  %8xh  %8xh  %8xh  %8xh  %8xh  %8xh\n",
				pool->hubps[i]->inst, dlg_regs->refcyc_h_blank_end, dlg_regs->dlg_vblank_end, dlg_regs->min_dst_y_next_start,
				dlg_regs->refcyc_per_htotal, dlg_regs->refcyc_x_after_scaler, dlg_regs->dst_y_after_scaler,
				dlg_regs->dst_y_prefetch, dlg_regs->dst_y_per_vm_vblank, dlg_regs->dst_y_per_row_vblank,
				dlg_regs->dst_y_per_vm_flip, dlg_regs->dst_y_per_row_flip, dlg_regs->ref_freq_to_pix_freq,
				dlg_regs->vratio_prefetch, dlg_regs->vratio_prefetch_c, dlg_regs->refcyc_per_pte_group_vblank_l,
				dlg_regs->refcyc_per_pte_group_vblank_c, dlg_regs->refcyc_per_meta_chunk_vblank_l,
				dlg_regs->refcyc_per_meta_chunk_vblank_c, dlg_regs->refcyc_per_pte_group_flip_l,
				dlg_regs->refcyc_per_pte_group_flip_c, dlg_regs->refcyc_per_meta_chunk_flip_l,
				dlg_regs->refcyc_per_meta_chunk_flip_c, dlg_regs->dst_y_per_pte_row_nom_l,
				dlg_regs->dst_y_per_pte_row_nom_c, dlg_regs->refcyc_per_pte_group_nom_l,
				dlg_regs->refcyc_per_pte_group_nom_c, dlg_regs->dst_y_per_meta_row_nom_l,
				dlg_regs->dst_y_per_meta_row_nom_c, dlg_regs->refcyc_per_meta_chunk_nom_l,
				dlg_regs->refcyc_per_meta_chunk_nom_c, dlg_regs->refcyc_per_line_delivery_pre_l,
				dlg_regs->refcyc_per_line_delivery_pre_c, dlg_regs->refcyc_per_line_delivery_l,
				dlg_regs->refcyc_per_line_delivery_c, dlg_regs->chunk_hdl_adjust_cur0, dlg_regs->dst_y_offset_cur1,
				dlg_regs->chunk_hdl_adjust_cur1, dlg_regs->vready_after_vcount0, dlg_regs->dst_y_delta_drq_limit,
				dlg_regs->xfc_reg_transfer_delay, dlg_regs->xfc_reg_precharge_delay,
				dlg_regs->xfc_reg_remote_surface_flip_latency);
	}

	DTN_INFO("========TTU========\n");
	DTN_INFO("HUBP:  qos_ll_wm  qos_lh_wm  mn_ttu_vb  qos_l_flp  rc_rd_p_l  rc_rd_l    rc_rd_p_c"
			"  rc_rd_c    rc_rd_c0   rc_rd_pc0  rc_rd_c1   rc_rd_pc1  qos_lf_l   qos_rds_l"
			"  qos_lf_c   qos_rds_c  qos_lf_c0  qos_rds_c0 qos_lf_c1  qos_rds_c1\n");
	for (i = 0; i < pool->pipe_count; i++) {
		struct dcn_hubp_state *s = &(TO_DCN10_HUBP(pool->hubps[i])->state);
		struct _vcs_dpi_display_ttu_regs_st *ttu_regs = &s->ttu_attr;

		if (!s->blank_en)
			DTN_INFO("[%2d]:  %8xh  %8xh  %8xh  %8xh  %8xh  %8xh  %8xh  %8xh  %8xh  %8xh  %8xh  %8xh  %8xh  %8xh  %8xh  %8xh  %8xh  %8xh  %8xh  %8xh\n",
				pool->hubps[i]->inst, ttu_regs->qos_level_low_wm, ttu_regs->qos_level_high_wm, ttu_regs->min_ttu_vblank,
				ttu_regs->qos_level_flip, ttu_regs->refcyc_per_req_delivery_pre_l, ttu_regs->refcyc_per_req_delivery_l,
				ttu_regs->refcyc_per_req_delivery_pre_c, ttu_regs->refcyc_per_req_delivery_c, ttu_regs->refcyc_per_req_delivery_cur0,
				ttu_regs->refcyc_per_req_delivery_pre_cur0, ttu_regs->refcyc_per_req_delivery_cur1,
				ttu_regs->refcyc_per_req_delivery_pre_cur1, ttu_regs->qos_level_fixed_l, ttu_regs->qos_ramp_disable_l,
				ttu_regs->qos_level_fixed_c, ttu_regs->qos_ramp_disable_c, ttu_regs->qos_level_fixed_cur0,
				ttu_regs->qos_ramp_disable_cur0, ttu_regs->qos_level_fixed_cur1, ttu_regs->qos_ramp_disable_cur1);
	}
	DTN_INFO("\n");
}

void dcn10_log_hw_state(struct dc *dc,
	struct dc_log_buffer_ctx *log_ctx)
{
	struct dc_context *dc_ctx = dc->ctx;
	struct resource_pool *pool = dc->res_pool;
	int i;

	DTN_INFO_BEGIN();

	dcn10_log_hubbub_state(dc, log_ctx);

	dcn10_log_hubp_states(dc, log_ctx);

	DTN_INFO("DPP:    IGAM format  IGAM mode    DGAM mode    RGAM mode"
			"  GAMUT mode  C11 C12   C13 C14   C21 C22   C23 C24   "
			"C31 C32   C33 C34\n");
	for (i = 0; i < pool->pipe_count; i++) {
		struct dpp *dpp = pool->dpps[i];
		struct dcn_dpp_state s = {0};

		dpp->funcs->dpp_read_state(dpp, &s);

		if (!s.is_enabled)
			continue;

		DTN_INFO("[%2d]:  %11xh  %-11s  %-11s  %-11s"
				"%8x    %08xh %08xh %08xh %08xh %08xh %08xh",
				dpp->inst,
				s.igam_input_format,
				(s.igam_lut_mode == 0) ? "BypassFixed" :
					((s.igam_lut_mode == 1) ? "BypassFloat" :
					((s.igam_lut_mode == 2) ? "RAM" :
					((s.igam_lut_mode == 3) ? "RAM" :
								 "Unknown"))),
				(s.dgam_lut_mode == 0) ? "Bypass" :
					((s.dgam_lut_mode == 1) ? "sRGB" :
					((s.dgam_lut_mode == 2) ? "Ycc" :
					((s.dgam_lut_mode == 3) ? "RAM" :
					((s.dgam_lut_mode == 4) ? "RAM" :
								 "Unknown")))),
				(s.rgam_lut_mode == 0) ? "Bypass" :
					((s.rgam_lut_mode == 1) ? "sRGB" :
					((s.rgam_lut_mode == 2) ? "Ycc" :
					((s.rgam_lut_mode == 3) ? "RAM" :
					((s.rgam_lut_mode == 4) ? "RAM" :
								 "Unknown")))),
				s.gamut_remap_mode,
				s.gamut_remap_c11_c12,
				s.gamut_remap_c13_c14,
				s.gamut_remap_c21_c22,
				s.gamut_remap_c23_c24,
				s.gamut_remap_c31_c32,
				s.gamut_remap_c33_c34);
		DTN_INFO("\n");
	}
	DTN_INFO("\n");

	DTN_INFO("MPCC:  OPP  DPP  MPCCBOT  MODE  ALPHA_MODE  PREMULT  OVERLAP_ONLY  IDLE\n");
	for (i = 0; i < pool->pipe_count; i++) {
		struct mpcc_state s = {0};

		pool->mpc->funcs->read_mpcc_state(pool->mpc, i, &s);
		if (s.opp_id != 0xf)
			DTN_INFO("[%2d]:  %2xh  %2xh  %6xh  %4d  %10d  %7d  %12d  %4d\n",
				i, s.opp_id, s.dpp_id, s.bot_mpcc_id,
				s.mode, s.alpha_mode, s.pre_multiplied_alpha, s.overlap_only,
				s.idle);
	}
	DTN_INFO("\n");

	DTN_INFO("OTG:  v_bs  v_be  v_ss  v_se  vpol  vmax  vmin  vmax_sel  vmin_sel"
			"  h_bs  h_be  h_ss  h_se  hpol  htot  vtot  underflow\n");

	for (i = 0; i < pool->timing_generator_count; i++) {
		struct timing_generator *tg = pool->timing_generators[i];
		struct dcn_otg_state s = {0};

		optc1_read_otg_state(DCN10TG_FROM_TG(tg), &s);

		//only print if OTG master is enabled
		if ((s.otg_enabled & 1) == 0)
			continue;

		DTN_INFO("[%d]: %5d %5d %5d %5d %5d %5d %5d %9d %9d %5d %5d %5d"
				" %5d %5d %5d %5d  %9d\n",
				tg->inst,
				s.v_blank_start,
				s.v_blank_end,
				s.v_sync_a_start,
				s.v_sync_a_end,
				s.v_sync_a_pol,
				s.v_total_max,
				s.v_total_min,
				s.v_total_max_sel,
				s.v_total_min_sel,
				s.h_blank_start,
				s.h_blank_end,
				s.h_sync_a_start,
				s.h_sync_a_end,
				s.h_sync_a_pol,
				s.h_total,
				s.v_total,
				s.underflow_occurred_status);

		// Clear underflow for debug purposes
		// We want to keep underflow sticky bit on for the longevity tests outside of test environment.
		// This function is called only from Windows or Diags test environment, hence it's safe to clear
		// it from here without affecting the original intent.
		tg->funcs->clear_optc_underflow(tg);
	}
	DTN_INFO("\n");

	DTN_INFO("\nCALCULATED Clocks: dcfclk_khz:%d  dcfclk_deep_sleep_khz:%d  dispclk_khz:%d\n"
		"dppclk_khz:%d  max_supported_dppclk_khz:%d  fclk_khz:%d  socclk_khz:%d\n\n",
			dc->current_state->bw_ctx.bw.dcn.clk.dcfclk_khz,
			dc->current_state->bw_ctx.bw.dcn.clk.dcfclk_deep_sleep_khz,
			dc->current_state->bw_ctx.bw.dcn.clk.dispclk_khz,
			dc->current_state->bw_ctx.bw.dcn.clk.dppclk_khz,
			dc->current_state->bw_ctx.bw.dcn.clk.max_supported_dppclk_khz,
			dc->current_state->bw_ctx.bw.dcn.clk.fclk_khz,
			dc->current_state->bw_ctx.bw.dcn.clk.socclk_khz);

	log_mpc_crc(dc, log_ctx);

	DTN_INFO_END();
}

static void enable_power_gating_plane(
	struct dce_hwseq *hws,
	bool enable)
{
	bool force_on = 1; /* disable power gating */

	if (enable)
		force_on = 0;

	/* DCHUBP0/1/2/3 */
	REG_UPDATE(DOMAIN0_PG_CONFIG, DOMAIN0_POWER_FORCEON, force_on);
	REG_UPDATE(DOMAIN2_PG_CONFIG, DOMAIN2_POWER_FORCEON, force_on);
	REG_UPDATE(DOMAIN4_PG_CONFIG, DOMAIN4_POWER_FORCEON, force_on);
	REG_UPDATE(DOMAIN6_PG_CONFIG, DOMAIN6_POWER_FORCEON, force_on);

	/* DPP0/1/2/3 */
	REG_UPDATE(DOMAIN1_PG_CONFIG, DOMAIN1_POWER_FORCEON, force_on);
	REG_UPDATE(DOMAIN3_PG_CONFIG, DOMAIN3_POWER_FORCEON, force_on);
	REG_UPDATE(DOMAIN5_PG_CONFIG, DOMAIN5_POWER_FORCEON, force_on);
	REG_UPDATE(DOMAIN7_PG_CONFIG, DOMAIN7_POWER_FORCEON, force_on);
}

static void disable_vga(
	struct dce_hwseq *hws)
{
	unsigned int in_vga1_mode = 0;
	unsigned int in_vga2_mode = 0;
	unsigned int in_vga3_mode = 0;
	unsigned int in_vga4_mode = 0;

	REG_GET(D1VGA_CONTROL, D1VGA_MODE_ENABLE, &in_vga1_mode);
	REG_GET(D2VGA_CONTROL, D2VGA_MODE_ENABLE, &in_vga2_mode);
	REG_GET(D3VGA_CONTROL, D3VGA_MODE_ENABLE, &in_vga3_mode);
	REG_GET(D4VGA_CONTROL, D4VGA_MODE_ENABLE, &in_vga4_mode);

	if (in_vga1_mode == 0 && in_vga2_mode == 0 &&
			in_vga3_mode == 0 && in_vga4_mode == 0)
		return;

	REG_WRITE(D1VGA_CONTROL, 0);
	REG_WRITE(D2VGA_CONTROL, 0);
	REG_WRITE(D3VGA_CONTROL, 0);
	REG_WRITE(D4VGA_CONTROL, 0);

	/* HW Engineer's Notes:
	 *  During switch from vga->extended, if we set the VGA_TEST_ENABLE and
	 *  then hit the VGA_TEST_RENDER_START, then the DCHUBP timing gets updated correctly.
	 *
	 *  Then vBIOS will have it poll for the VGA_TEST_RENDER_DONE and unset
	 *  VGA_TEST_ENABLE, to leave it in the same state as before.
	 */
	REG_UPDATE(VGA_TEST_CONTROL, VGA_TEST_ENABLE, 1);
	REG_UPDATE(VGA_TEST_CONTROL, VGA_TEST_RENDER_START, 1);
}

static void dpp_pg_control(
		struct dce_hwseq *hws,
		unsigned int dpp_inst,
		bool power_on)
{
	uint32_t power_gate = power_on ? 0 : 1;
	uint32_t pwr_status = power_on ? 0 : 2;

	if (hws->ctx->dc->debug.disable_dpp_power_gate)
		return;
	if (REG(DOMAIN1_PG_CONFIG) == 0)
		return;

	switch (dpp_inst) {
	case 0: /* DPP0 */
		REG_UPDATE(DOMAIN1_PG_CONFIG,
				DOMAIN1_POWER_GATE, power_gate);

		REG_WAIT(DOMAIN1_PG_STATUS,
				DOMAIN1_PGFSM_PWR_STATUS, pwr_status,
				1, 1000);
		break;
	case 1: /* DPP1 */
		REG_UPDATE(DOMAIN3_PG_CONFIG,
				DOMAIN3_POWER_GATE, power_gate);

		REG_WAIT(DOMAIN3_PG_STATUS,
				DOMAIN3_PGFSM_PWR_STATUS, pwr_status,
				1, 1000);
		break;
	case 2: /* DPP2 */
		REG_UPDATE(DOMAIN5_PG_CONFIG,
				DOMAIN5_POWER_GATE, power_gate);

		REG_WAIT(DOMAIN5_PG_STATUS,
				DOMAIN5_PGFSM_PWR_STATUS, pwr_status,
				1, 1000);
		break;
	case 3: /* DPP3 */
		REG_UPDATE(DOMAIN7_PG_CONFIG,
				DOMAIN7_POWER_GATE, power_gate);

		REG_WAIT(DOMAIN7_PG_STATUS,
				DOMAIN7_PGFSM_PWR_STATUS, pwr_status,
				1, 1000);
		break;
	default:
		BREAK_TO_DEBUGGER();
		break;
	}
}

static void hubp_pg_control(
		struct dce_hwseq *hws,
		unsigned int hubp_inst,
		bool power_on)
{
	uint32_t power_gate = power_on ? 0 : 1;
	uint32_t pwr_status = power_on ? 0 : 2;

	if (hws->ctx->dc->debug.disable_hubp_power_gate)
		return;
	if (REG(DOMAIN0_PG_CONFIG) == 0)
		return;

	switch (hubp_inst) {
	case 0: /* DCHUBP0 */
		REG_UPDATE(DOMAIN0_PG_CONFIG,
				DOMAIN0_POWER_GATE, power_gate);

		REG_WAIT(DOMAIN0_PG_STATUS,
				DOMAIN0_PGFSM_PWR_STATUS, pwr_status,
				1, 1000);
		break;
	case 1: /* DCHUBP1 */
		REG_UPDATE(DOMAIN2_PG_CONFIG,
				DOMAIN2_POWER_GATE, power_gate);

		REG_WAIT(DOMAIN2_PG_STATUS,
				DOMAIN2_PGFSM_PWR_STATUS, pwr_status,
				1, 1000);
		break;
	case 2: /* DCHUBP2 */
		REG_UPDATE(DOMAIN4_PG_CONFIG,
				DOMAIN4_POWER_GATE, power_gate);

		REG_WAIT(DOMAIN4_PG_STATUS,
				DOMAIN4_PGFSM_PWR_STATUS, pwr_status,
				1, 1000);
		break;
	case 3: /* DCHUBP3 */
		REG_UPDATE(DOMAIN6_PG_CONFIG,
				DOMAIN6_POWER_GATE, power_gate);

		REG_WAIT(DOMAIN6_PG_STATUS,
				DOMAIN6_PGFSM_PWR_STATUS, pwr_status,
				1, 1000);
		break;
	default:
		BREAK_TO_DEBUGGER();
		break;
	}
}

static void power_on_plane(
	struct dce_hwseq *hws,
	int plane_id)
{
	DC_LOGGER_INIT(hws->ctx->logger);
	if (REG(DC_IP_REQUEST_CNTL)) {
		REG_SET(DC_IP_REQUEST_CNTL, 0,
				IP_REQUEST_EN, 1);
		dpp_pg_control(hws, plane_id, true);
		hubp_pg_control(hws, plane_id, true);
		REG_SET(DC_IP_REQUEST_CNTL, 0,
				IP_REQUEST_EN, 0);
		DC_LOG_DEBUG(
				"Un-gated front end for pipe %d\n", plane_id);
	}
}

static void undo_DEGVIDCN10_253_wa(struct dc *dc)
{
	struct dce_hwseq *hws = dc->hwseq;
	struct hubp *hubp = dc->res_pool->hubps[0];

	if (!hws->wa_state.DEGVIDCN10_253_applied)
		return;

	hubp->funcs->set_blank(hubp, true);

	REG_SET(DC_IP_REQUEST_CNTL, 0,
			IP_REQUEST_EN, 1);

	hubp_pg_control(hws, 0, false);
	REG_SET(DC_IP_REQUEST_CNTL, 0,
			IP_REQUEST_EN, 0);

	hws->wa_state.DEGVIDCN10_253_applied = false;
}

static void apply_DEGVIDCN10_253_wa(struct dc *dc)
{
	struct dce_hwseq *hws = dc->hwseq;
	struct hubp *hubp = dc->res_pool->hubps[0];
	int i;

	if (dc->debug.disable_stutter)
		return;

	if (!hws->wa.DEGVIDCN10_253)
		return;

	for (i = 0; i < dc->res_pool->pipe_count; i++) {
		if (!dc->res_pool->hubps[i]->power_gated)
			return;
	}

	/* all pipe power gated, apply work around to enable stutter. */

	REG_SET(DC_IP_REQUEST_CNTL, 0,
			IP_REQUEST_EN, 1);

	hubp_pg_control(hws, 0, true);
	REG_SET(DC_IP_REQUEST_CNTL, 0,
			IP_REQUEST_EN, 0);

	hubp->funcs->set_hubp_blank_en(hubp, false);
	hws->wa_state.DEGVIDCN10_253_applied = true;
}

static void bios_golden_init(struct dc *dc)
{
	struct dc_bios *bp = dc->ctx->dc_bios;
	int i;

	/* initialize dcn global */
	bp->funcs->enable_disp_power_gating(bp,
			CONTROLLER_ID_D0, ASIC_PIPE_INIT);

	for (i = 0; i < dc->res_pool->pipe_count; i++) {
		/* initialize dcn per pipe */
		bp->funcs->enable_disp_power_gating(bp,
				CONTROLLER_ID_D0 + i, ASIC_PIPE_DISABLE);
	}
}

static void false_optc_underflow_wa(
		struct dc *dc,
		const struct dc_stream_state *stream,
		struct timing_generator *tg)
{
	int i;
	bool underflow;

	if (!dc->hwseq->wa.false_optc_underflow)
		return;

	underflow = tg->funcs->is_optc_underflow_occurred(tg);

	for (i = 0; i < dc->res_pool->pipe_count; i++) {
		struct pipe_ctx *old_pipe_ctx = &dc->current_state->res_ctx.pipe_ctx[i];

		if (old_pipe_ctx->stream != stream)
			continue;

		dc->hwss.wait_for_mpcc_disconnect(dc, dc->res_pool, old_pipe_ctx);
	}

	tg->funcs->set_blank_data_double_buffer(tg, true);

	if (tg->funcs->is_optc_underflow_occurred(tg) && !underflow)
		tg->funcs->clear_optc_underflow(tg);
}

static enum dc_status dcn10_enable_stream_timing(
		struct pipe_ctx *pipe_ctx,
		struct dc_state *context,
		struct dc *dc)
{
	struct dc_stream_state *stream = pipe_ctx->stream;
	enum dc_color_space color_space;
	struct tg_color black_color = {0};

	/* by upper caller loop, pipe0 is parent pipe and be called first.
	 * back end is set up by for pipe0. Other children pipe share back end
	 * with pipe 0. No program is needed.
	 */
	if (pipe_ctx->top_pipe != NULL)
		return DC_OK;

	/* TODO check if timing_changed, disable stream if timing changed */

	/* HW program guide assume display already disable
	 * by unplug sequence. OTG assume stop.
	 */
	pipe_ctx->stream_res.tg->funcs->enable_optc_clock(pipe_ctx->stream_res.tg, true);

	if (false == pipe_ctx->clock_source->funcs->program_pix_clk(
			pipe_ctx->clock_source,
			&pipe_ctx->stream_res.pix_clk_params,
			&pipe_ctx->pll_settings)) {
		BREAK_TO_DEBUGGER();
		return DC_ERROR_UNEXPECTED;
	}
	pipe_ctx->stream_res.tg->dlg_otg_param.vready_offset = pipe_ctx->pipe_dlg_param.vready_offset;
	pipe_ctx->stream_res.tg->dlg_otg_param.vstartup_start = pipe_ctx->pipe_dlg_param.vstartup_start;
	pipe_ctx->stream_res.tg->dlg_otg_param.vupdate_offset = pipe_ctx->pipe_dlg_param.vupdate_offset;
	pipe_ctx->stream_res.tg->dlg_otg_param.vupdate_width = pipe_ctx->pipe_dlg_param.vupdate_width;

	pipe_ctx->stream_res.tg->dlg_otg_param.signal =  pipe_ctx->stream->signal;

	pipe_ctx->stream_res.tg->funcs->program_timing(
			pipe_ctx->stream_res.tg,
			&stream->timing,
			true);

#if 0 /* move to after enable_crtc */
	/* TODO: OPP FMT, ABM. etc. should be done here. */
	/* or FPGA now. instance 0 only. TODO: move to opp.c */

	inst_offset = reg_offsets[pipe_ctx->stream_res.tg->inst].fmt;

	pipe_ctx->stream_res.opp->funcs->opp_program_fmt(
				pipe_ctx->stream_res.opp,
				&stream->bit_depth_params,
				&stream->clamping);
#endif
	/* program otg blank color */
	color_space = stream->output_color_space;
	color_space_to_black_color(dc, color_space, &black_color);

	if (pipe_ctx->stream_res.tg->funcs->set_blank_color)
		pipe_ctx->stream_res.tg->funcs->set_blank_color(
				pipe_ctx->stream_res.tg,
				&black_color);

	if (pipe_ctx->stream_res.tg->funcs->is_blanked &&
			!pipe_ctx->stream_res.tg->funcs->is_blanked(pipe_ctx->stream_res.tg)) {
		pipe_ctx->stream_res.tg->funcs->set_blank(pipe_ctx->stream_res.tg, true);
		hwss_wait_for_blank_complete(pipe_ctx->stream_res.tg);
		false_optc_underflow_wa(dc, pipe_ctx->stream, pipe_ctx->stream_res.tg);
	}

	/* VTG is  within DCHUB command block. DCFCLK is always on */
	if (false == pipe_ctx->stream_res.tg->funcs->enable_crtc(pipe_ctx->stream_res.tg)) {
		BREAK_TO_DEBUGGER();
		return DC_ERROR_UNEXPECTED;
	}

	/* TODO program crtc source select for non-virtual signal*/
	/* TODO program FMT */
	/* TODO setup link_enc */
	/* TODO set stream attributes */
	/* TODO program audio */
	/* TODO enable stream if timing changed */
	/* TODO unblank stream if DP */

	return DC_OK;
}

static void dcn10_reset_back_end_for_pipe(
		struct dc *dc,
		struct pipe_ctx *pipe_ctx,
		struct dc_state *context)
{
	int i;
	DC_LOGGER_INIT(dc->ctx->logger);
	if (pipe_ctx->stream_res.stream_enc == NULL) {
		pipe_ctx->stream = NULL;
		return;
	}

	if (!IS_FPGA_MAXIMUS_DC(dc->ctx->dce_environment)) {
		/* DPMS may already disable */
		if (!pipe_ctx->stream->dpms_off)
			core_link_disable_stream(pipe_ctx, FREE_ACQUIRED_RESOURCE);
		else if (pipe_ctx->stream_res.audio) {
			dc->hwss.disable_audio_stream(pipe_ctx, FREE_ACQUIRED_RESOURCE);
		}

	}

	/* by upper caller loop, parent pipe: pipe0, will be reset last.
	 * back end share by all pipes and will be disable only when disable
	 * parent pipe.
	 */
	if (pipe_ctx->top_pipe == NULL) {
		pipe_ctx->stream_res.tg->funcs->disable_crtc(pipe_ctx->stream_res.tg);

		pipe_ctx->stream_res.tg->funcs->enable_optc_clock(pipe_ctx->stream_res.tg, false);
	}

	for (i = 0; i < dc->res_pool->pipe_count; i++)
		if (&dc->current_state->res_ctx.pipe_ctx[i] == pipe_ctx)
			break;

	if (i == dc->res_pool->pipe_count)
		return;

	pipe_ctx->stream = NULL;
	DC_LOG_DEBUG("Reset back end for pipe %d, tg:%d\n",
					pipe_ctx->pipe_idx, pipe_ctx->stream_res.tg->inst);
}

static bool dcn10_hw_wa_force_recovery(struct dc *dc)
{
	struct hubp *hubp ;
	unsigned int i;
	bool need_recover = true;

	if (!dc->debug.recovery_enabled)
		return false;

	for (i = 0; i < dc->res_pool->pipe_count; i++) {
		struct pipe_ctx *pipe_ctx =
			&dc->current_state->res_ctx.pipe_ctx[i];
		if (pipe_ctx != NULL) {
			hubp = pipe_ctx->plane_res.hubp;
			if (hubp != NULL && hubp->funcs->hubp_get_underflow_status) {
				if (hubp->funcs->hubp_get_underflow_status(hubp) != 0) {
					/* one pipe underflow, we will reset all the pipes*/
					need_recover = true;
				}
			}
		}
	}
	if (!need_recover)
		return false;
	/*
	DCHUBP_CNTL:HUBP_BLANK_EN=1
	DCHUBBUB_SOFT_RESET:DCHUBBUB_GLOBAL_SOFT_RESET=1
	DCHUBP_CNTL:HUBP_DISABLE=1
	DCHUBP_CNTL:HUBP_DISABLE=0
	DCHUBBUB_SOFT_RESET:DCHUBBUB_GLOBAL_SOFT_RESET=0
	DCSURF_PRIMARY_SURFACE_ADDRESS
	DCHUBP_CNTL:HUBP_BLANK_EN=0
	*/

	for (i = 0; i < dc->res_pool->pipe_count; i++) {
		struct pipe_ctx *pipe_ctx =
			&dc->current_state->res_ctx.pipe_ctx[i];
		if (pipe_ctx != NULL) {
			hubp = pipe_ctx->plane_res.hubp;
			/*DCHUBP_CNTL:HUBP_BLANK_EN=1*/
			if (hubp != NULL && hubp->funcs->set_hubp_blank_en)
				hubp->funcs->set_hubp_blank_en(hubp, true);
		}
	}
	/*DCHUBBUB_SOFT_RESET:DCHUBBUB_GLOBAL_SOFT_RESET=1*/
	hubbub1_soft_reset(dc->res_pool->hubbub, true);

	for (i = 0; i < dc->res_pool->pipe_count; i++) {
		struct pipe_ctx *pipe_ctx =
			&dc->current_state->res_ctx.pipe_ctx[i];
		if (pipe_ctx != NULL) {
			hubp = pipe_ctx->plane_res.hubp;
			/*DCHUBP_CNTL:HUBP_DISABLE=1*/
			if (hubp != NULL && hubp->funcs->hubp_disable_control)
				hubp->funcs->hubp_disable_control(hubp, true);
		}
	}
	for (i = 0; i < dc->res_pool->pipe_count; i++) {
		struct pipe_ctx *pipe_ctx =
			&dc->current_state->res_ctx.pipe_ctx[i];
		if (pipe_ctx != NULL) {
			hubp = pipe_ctx->plane_res.hubp;
			/*DCHUBP_CNTL:HUBP_DISABLE=0*/
			if (hubp != NULL && hubp->funcs->hubp_disable_control)
				hubp->funcs->hubp_disable_control(hubp, true);
		}
	}
	/*DCHUBBUB_SOFT_RESET:DCHUBBUB_GLOBAL_SOFT_RESET=0*/
	hubbub1_soft_reset(dc->res_pool->hubbub, false);
	for (i = 0; i < dc->res_pool->pipe_count; i++) {
		struct pipe_ctx *pipe_ctx =
			&dc->current_state->res_ctx.pipe_ctx[i];
		if (pipe_ctx != NULL) {
			hubp = pipe_ctx->plane_res.hubp;
			/*DCHUBP_CNTL:HUBP_BLANK_EN=0*/
			if (hubp != NULL && hubp->funcs->set_hubp_blank_en)
				hubp->funcs->set_hubp_blank_en(hubp, true);
		}
	}
	return true;

}


void dcn10_verify_allow_pstate_change_high(struct dc *dc)
{
	static bool should_log_hw_state; /* prevent hw state log by default */

	if (!hubbub1_verify_allow_pstate_change_high(dc->res_pool->hubbub)) {
		if (should_log_hw_state) {
			dcn10_log_hw_state(dc, NULL);
		}
		BREAK_TO_DEBUGGER();
		if (dcn10_hw_wa_force_recovery(dc)) {
		/*check again*/
			if (!hubbub1_verify_allow_pstate_change_high(dc->res_pool->hubbub))
				BREAK_TO_DEBUGGER();
		}
	}
}

/* trigger HW to start disconnect plane from stream on the next vsync */
void hwss1_plane_atomic_disconnect(struct dc *dc, struct pipe_ctx *pipe_ctx)
{
	struct hubp *hubp = pipe_ctx->plane_res.hubp;
	int dpp_id = pipe_ctx->plane_res.dpp->inst;
	struct mpc *mpc = dc->res_pool->mpc;
	struct mpc_tree *mpc_tree_params;
	struct mpcc *mpcc_to_remove = NULL;
	struct output_pixel_processor *opp = pipe_ctx->stream_res.opp;

	mpc_tree_params = &(opp->mpc_tree_params);
	mpcc_to_remove = mpc->funcs->get_mpcc_for_dpp(mpc_tree_params, dpp_id);

	/*Already reset*/
	if (mpcc_to_remove == NULL)
		return;

	mpc->funcs->remove_mpcc(mpc, mpc_tree_params, mpcc_to_remove);
	if (opp != NULL)
		opp->mpcc_disconnect_pending[pipe_ctx->plane_res.mpcc_inst] = true;

	dc->optimized_required = true;

	if (hubp->funcs->hubp_disconnect)
		hubp->funcs->hubp_disconnect(hubp);

	if (dc->debug.sanity_checks)
		dcn10_verify_allow_pstate_change_high(dc);
}

static void plane_atomic_power_down(struct dc *dc,
		struct dpp *dpp,
		struct hubp *hubp)
{
	struct dce_hwseq *hws = dc->hwseq;
	DC_LOGGER_INIT(dc->ctx->logger);

	if (REG(DC_IP_REQUEST_CNTL)) {
		REG_SET(DC_IP_REQUEST_CNTL, 0,
				IP_REQUEST_EN, 1);
		dpp_pg_control(hws, dpp->inst, false);
		hubp_pg_control(hws, hubp->inst, false);
		dpp->funcs->dpp_reset(dpp);
		REG_SET(DC_IP_REQUEST_CNTL, 0,
				IP_REQUEST_EN, 0);
		DC_LOG_DEBUG(
				"Power gated front end %d\n", hubp->inst);
	}
}

/* disable HW used by plane.
 * note:  cannot disable until disconnect is complete
 */
static void plane_atomic_disable(struct dc *dc, struct pipe_ctx *pipe_ctx)
{
	struct hubp *hubp = pipe_ctx->plane_res.hubp;
	struct dpp *dpp = pipe_ctx->plane_res.dpp;
	int opp_id = hubp->opp_id;

	dc->hwss.wait_for_mpcc_disconnect(dc, dc->res_pool, pipe_ctx);

	hubp->funcs->hubp_clk_cntl(hubp, false);

	dpp->funcs->dpp_dppclk_control(dpp, false, false);

	if (opp_id != 0xf && pipe_ctx->stream_res.opp->mpc_tree_params.opp_list == NULL)
		pipe_ctx->stream_res.opp->funcs->opp_pipe_clock_control(
				pipe_ctx->stream_res.opp,
				false);

	hubp->power_gated = true;
	dc->optimized_required = false; /* We're powering off, no need to optimize */

	plane_atomic_power_down(dc,
			pipe_ctx->plane_res.dpp,
			pipe_ctx->plane_res.hubp);

	pipe_ctx->stream = NULL;
	memset(&pipe_ctx->stream_res, 0, sizeof(pipe_ctx->stream_res));
	memset(&pipe_ctx->plane_res, 0, sizeof(pipe_ctx->plane_res));
	pipe_ctx->top_pipe = NULL;
	pipe_ctx->bottom_pipe = NULL;
	pipe_ctx->plane_state = NULL;
}

static void dcn10_disable_plane(struct dc *dc, struct pipe_ctx *pipe_ctx)
{
	DC_LOGGER_INIT(dc->ctx->logger);

	if (!pipe_ctx->plane_res.hubp || pipe_ctx->plane_res.hubp->power_gated)
		return;

	plane_atomic_disable(dc, pipe_ctx);

	apply_DEGVIDCN10_253_wa(dc);

	DC_LOG_DC("Power down front end %d\n",
					pipe_ctx->pipe_idx);
}

static void dcn10_init_pipes(struct dc *dc, struct dc_state *context)
{
	int i;
	bool can_apply_seamless_boot = false;

	for (i = 0; i < context->stream_count; i++) {
		if (context->streams[i]->apply_seamless_boot_optimization) {
			can_apply_seamless_boot = true;
			break;
		}
	}

	for (i = 0; i < dc->res_pool->pipe_count; i++) {
		struct timing_generator *tg = dc->res_pool->timing_generators[i];
		struct pipe_ctx *pipe_ctx = &context->res_ctx.pipe_ctx[i];
<<<<<<< HEAD

		/* There is assumption that pipe_ctx is not mapping irregularly
		 * to non-preferred front end. If pipe_ctx->stream is not NULL,
		 * we will use the pipe, so don't disable
		 */
		if (pipe_ctx->stream != NULL)
			continue;

		if (tg->funcs->is_tg_enabled(tg))
			tg->funcs->lock(tg);
=======

		/* There is assumption that pipe_ctx is not mapping irregularly
		 * to non-preferred front end. If pipe_ctx->stream is not NULL,
		 * we will use the pipe, so don't disable
		 */
		if (pipe_ctx->stream != NULL && can_apply_seamless_boot)
			continue;
>>>>>>> 0ecfebd2

		/* Blank controller using driver code instead of
		 * command table.
		 */
		if (tg->funcs->is_tg_enabled(tg)) {
			tg->funcs->lock(tg);
			tg->funcs->set_blank(tg, true);
			hwss_wait_for_blank_complete(tg);
		}
	}

	/* Cannot reset the MPC mux if seamless boot */
	if (!can_apply_seamless_boot)
		dc->res_pool->mpc->funcs->mpc_init(dc->res_pool->mpc);

	for (i = 0; i < dc->res_pool->pipe_count; i++) {
		struct timing_generator *tg = dc->res_pool->timing_generators[i];
		struct hubp *hubp = dc->res_pool->hubps[i];
		struct dpp *dpp = dc->res_pool->dpps[i];
		struct pipe_ctx *pipe_ctx = &context->res_ctx.pipe_ctx[i];

<<<<<<< HEAD
		// W/A for issue with dc_post_update_surfaces_to_stream
		hubp->power_gated = true;

=======
>>>>>>> 0ecfebd2
		/* There is assumption that pipe_ctx is not mapping irregularly
		 * to non-preferred front end. If pipe_ctx->stream is not NULL,
		 * we will use the pipe, so don't disable
		 */
<<<<<<< HEAD
		if (pipe_ctx->stream != NULL)
			continue;

=======
		if (can_apply_seamless_boot &&
			pipe_ctx->stream != NULL &&
			pipe_ctx->stream_res.tg->funcs->is_tg_enabled(
				pipe_ctx->stream_res.tg))
			continue;

		/* Disable on the current state so the new one isn't cleared. */
		pipe_ctx = &dc->current_state->res_ctx.pipe_ctx[i];

>>>>>>> 0ecfebd2
		dpp->funcs->dpp_reset(dpp);

		pipe_ctx->stream_res.tg = tg;
		pipe_ctx->pipe_idx = i;

		pipe_ctx->plane_res.hubp = hubp;
		pipe_ctx->plane_res.dpp = dpp;
		pipe_ctx->plane_res.mpcc_inst = dpp->inst;
		hubp->mpcc_id = dpp->inst;
		hubp->opp_id = 0xf;
		hubp->power_gated = false;

		dc->res_pool->opps[i]->mpc_tree_params.opp_id = dc->res_pool->opps[i]->inst;
		dc->res_pool->opps[i]->mpc_tree_params.opp_list = NULL;
		dc->res_pool->opps[i]->mpcc_disconnect_pending[pipe_ctx->plane_res.mpcc_inst] = true;
		pipe_ctx->stream_res.opp = dc->res_pool->opps[i];

		hwss1_plane_atomic_disconnect(dc, pipe_ctx);

		if (tg->funcs->is_tg_enabled(tg))
			tg->funcs->unlock(tg);

		dcn10_disable_plane(dc, pipe_ctx);

		pipe_ctx->stream_res.tg = NULL;
		pipe_ctx->plane_res.hubp = NULL;

		tg->funcs->tg_init(tg);
	}
}

static void dcn10_init_hw(struct dc *dc)
{
	int i;
	struct abm *abm = dc->res_pool->abm;
	struct dmcu *dmcu = dc->res_pool->dmcu;
	struct dce_hwseq *hws = dc->hwseq;
	struct dc_bios *dcb = dc->ctx->dc_bios;

	if (IS_FPGA_MAXIMUS_DC(dc->ctx->dce_environment)) {
		REG_WRITE(REFCLK_CNTL, 0);
		REG_UPDATE(DCHUBBUB_GLOBAL_TIMER_CNTL, DCHUBBUB_GLOBAL_TIMER_ENABLE, 1);
		REG_WRITE(DIO_MEM_PWR_CTRL, 0);
<<<<<<< HEAD

		if (!dc->debug.disable_clock_gate) {
			/* enable all DCN clock gating */
			REG_WRITE(DCCG_GATE_DISABLE_CNTL, 0);

			REG_WRITE(DCCG_GATE_DISABLE_CNTL2, 0);

			REG_UPDATE(DCFCLK_CNTL, DCFCLK_GATE_DIS, 0);
		}

=======

		if (!dc->debug.disable_clock_gate) {
			/* enable all DCN clock gating */
			REG_WRITE(DCCG_GATE_DISABLE_CNTL, 0);

			REG_WRITE(DCCG_GATE_DISABLE_CNTL2, 0);

			REG_UPDATE(DCFCLK_CNTL, DCFCLK_GATE_DIS, 0);
		}

>>>>>>> 0ecfebd2
		enable_power_gating_plane(dc->hwseq, true);

		/* end of FPGA. Below if real ASIC */
		return;
	}

	if (!dcb->funcs->is_accelerated_mode(dcb)) {
		bool allow_self_fresh_force_enable =
			hububu1_is_allow_self_refresh_enabled(
						dc->res_pool->hubbub);

		bios_golden_init(dc);

		/* WA for making DF sleep when idle after resume from S0i3.
		 * DCHUBBUB_ARB_ALLOW_SELF_REFRESH_FORCE_ENABLE is set to 1 by
		 * command table, if DCHUBBUB_ARB_ALLOW_SELF_REFRESH_FORCE_ENABLE = 0
		 * before calling command table and it changed to 1 after,
		 * it should be set back to 0.
		 */
		if (allow_self_fresh_force_enable == false &&
				hububu1_is_allow_self_refresh_enabled(dc->res_pool->hubbub))
			hubbub1_allow_self_refresh_control(dc->res_pool->hubbub, true);

		disable_vga(dc->hwseq);
	}

	for (i = 0; i < dc->link_count; i++) {
		/* Power up AND update implementation according to the
		 * required signal (which may be different from the
		 * default signal on connector).
		 */
		struct dc_link *link = dc->links[i];

		if (link->link_enc->connector.id == CONNECTOR_ID_EDP)
			dc->hwss.edp_power_control(link, true);

		link->link_enc->funcs->hw_init(link->link_enc);

		/* Check for enabled DIG to identify enabled display */
		if (link->link_enc->funcs->is_dig_enabled &&
			link->link_enc->funcs->is_dig_enabled(link->link_enc))
			link->link_status.link_active = true;
	}
<<<<<<< HEAD
=======

	/* If taking control over from VBIOS, we may want to optimize our first
	 * mode set, so we need to skip powering down pipes until we know which
	 * pipes we want to use.
	 * Otherwise, if taking control is not possible, we need to power
	 * everything down.
	 */
	if (dcb->funcs->is_accelerated_mode(dcb) || dc->config.power_down_display_on_boot) {
		for (i = 0; i < dc->res_pool->pipe_count; i++) {
			struct hubp *hubp = dc->res_pool->hubps[i];
			struct dpp *dpp = dc->res_pool->dpps[i];

			hubp->funcs->hubp_init(hubp);
			dc->res_pool->opps[i]->mpc_tree_params.opp_id = dc->res_pool->opps[i]->inst;
			plane_atomic_power_down(dc, dpp, hubp);
		}

		apply_DEGVIDCN10_253_wa(dc);
	}
>>>>>>> 0ecfebd2

	for (i = 0; i < dc->res_pool->audio_count; i++) {
		struct audio *audio = dc->res_pool->audios[i];

		audio->funcs->hw_init(audio);
	}

	if (abm != NULL) {
		abm->funcs->init_backlight(abm);
		abm->funcs->abm_init(abm);
	}

	if (dmcu != NULL)
		dmcu->funcs->dmcu_init(dmcu);

	/* power AFMT HDMI memory TODO: may move to dis/en output save power*/
	REG_WRITE(DIO_MEM_PWR_CTRL, 0);

	if (!dc->debug.disable_clock_gate) {
		/* enable all DCN clock gating */
		REG_WRITE(DCCG_GATE_DISABLE_CNTL, 0);

		REG_WRITE(DCCG_GATE_DISABLE_CNTL2, 0);

		REG_UPDATE(DCFCLK_CNTL, DCFCLK_GATE_DIS, 0);
	}

	enable_power_gating_plane(dc->hwseq, true);

	memset(&dc->res_pool->clk_mgr->clks, 0, sizeof(dc->res_pool->clk_mgr->clks));
<<<<<<< HEAD

	if (dc->hwss.init_pipes)
		dc->hwss.init_pipes(dc, dc->current_state);
=======
>>>>>>> 0ecfebd2
}

static void dcn10_reset_hw_ctx_wrap(
		struct dc *dc,
		struct dc_state *context)
{
	int i;

	/* Reset Back End*/
	for (i = dc->res_pool->pipe_count - 1; i >= 0 ; i--) {
		struct pipe_ctx *pipe_ctx_old =
			&dc->current_state->res_ctx.pipe_ctx[i];
		struct pipe_ctx *pipe_ctx = &context->res_ctx.pipe_ctx[i];

		if (!pipe_ctx_old->stream)
			continue;

		if (pipe_ctx_old->top_pipe)
			continue;

		if (!pipe_ctx->stream ||
				pipe_need_reprogram(pipe_ctx_old, pipe_ctx)) {
			struct clock_source *old_clk = pipe_ctx_old->clock_source;

<<<<<<< HEAD
			reset_back_end_for_pipe(dc, pipe_ctx_old, dc->current_state);
			if (dc->hwss.enable_stream_gating) {
				dc->hwss.enable_stream_gating(dc, pipe_ctx);
			}
=======
			dcn10_reset_back_end_for_pipe(dc, pipe_ctx_old, dc->current_state);
			if (dc->hwss.enable_stream_gating)
				dc->hwss.enable_stream_gating(dc, pipe_ctx);
>>>>>>> 0ecfebd2
			if (old_clk)
				old_clk->funcs->cs_power_down(old_clk);
		}
	}
}

static bool patch_address_for_sbs_tb_stereo(
		struct pipe_ctx *pipe_ctx, PHYSICAL_ADDRESS_LOC *addr)
{
	struct dc_plane_state *plane_state = pipe_ctx->plane_state;
	bool sec_split = pipe_ctx->top_pipe &&
			pipe_ctx->top_pipe->plane_state == pipe_ctx->plane_state;
	if (sec_split && plane_state->address.type == PLN_ADDR_TYPE_GRPH_STEREO &&
		(pipe_ctx->stream->timing.timing_3d_format ==
		 TIMING_3D_FORMAT_SIDE_BY_SIDE ||
		 pipe_ctx->stream->timing.timing_3d_format ==
		 TIMING_3D_FORMAT_TOP_AND_BOTTOM)) {
		*addr = plane_state->address.grph_stereo.left_addr;
		plane_state->address.grph_stereo.left_addr =
		plane_state->address.grph_stereo.right_addr;
		return true;
	} else {
		if (pipe_ctx->stream->view_format != VIEW_3D_FORMAT_NONE &&
			plane_state->address.type != PLN_ADDR_TYPE_GRPH_STEREO) {
			plane_state->address.type = PLN_ADDR_TYPE_GRPH_STEREO;
			plane_state->address.grph_stereo.right_addr =
			plane_state->address.grph_stereo.left_addr;
		}
	}
	return false;
}



static void dcn10_update_plane_addr(const struct dc *dc, struct pipe_ctx *pipe_ctx)
{
	bool addr_patched = false;
	PHYSICAL_ADDRESS_LOC addr;
	struct dc_plane_state *plane_state = pipe_ctx->plane_state;

	if (plane_state == NULL)
		return;

	addr_patched = patch_address_for_sbs_tb_stereo(pipe_ctx, &addr);

	pipe_ctx->plane_res.hubp->funcs->hubp_program_surface_flip_and_addr(
			pipe_ctx->plane_res.hubp,
			&plane_state->address,
			plane_state->flip_immediate,
			0);

	plane_state->status.requested_address = plane_state->address;

	if (plane_state->flip_immediate)
		plane_state->status.current_address = plane_state->address;

	if (addr_patched)
		pipe_ctx->plane_state->address.grph_stereo.left_addr = addr;
}

static bool dcn10_set_input_transfer_func(struct pipe_ctx *pipe_ctx,
					  const struct dc_plane_state *plane_state)
{
	struct dpp *dpp_base = pipe_ctx->plane_res.dpp;
	const struct dc_transfer_func *tf = NULL;
	bool result = true;

	if (dpp_base == NULL)
		return false;

	if (plane_state->in_transfer_func)
		tf = plane_state->in_transfer_func;

	if (plane_state->gamma_correction &&
		!dpp_base->ctx->dc->debug.always_use_regamma
		&& !plane_state->gamma_correction->is_identity
			&& dce_use_lut(plane_state->format))
		dpp_base->funcs->dpp_program_input_lut(dpp_base, plane_state->gamma_correction);

	if (tf == NULL)
		dpp_base->funcs->dpp_set_degamma(dpp_base, IPP_DEGAMMA_MODE_BYPASS);
	else if (tf->type == TF_TYPE_PREDEFINED) {
		switch (tf->tf) {
		case TRANSFER_FUNCTION_SRGB:
			dpp_base->funcs->dpp_set_degamma(dpp_base, IPP_DEGAMMA_MODE_HW_sRGB);
			break;
		case TRANSFER_FUNCTION_BT709:
			dpp_base->funcs->dpp_set_degamma(dpp_base, IPP_DEGAMMA_MODE_HW_xvYCC);
			break;
		case TRANSFER_FUNCTION_LINEAR:
			dpp_base->funcs->dpp_set_degamma(dpp_base, IPP_DEGAMMA_MODE_BYPASS);
			break;
		case TRANSFER_FUNCTION_PQ:
		default:
			result = false;
			break;
		}
	} else if (tf->type == TF_TYPE_BYPASS) {
		dpp_base->funcs->dpp_set_degamma(dpp_base, IPP_DEGAMMA_MODE_BYPASS);
	} else {
		cm_helper_translate_curve_to_degamma_hw_format(tf,
					&dpp_base->degamma_params);
		dpp_base->funcs->dpp_program_degamma_pwl(dpp_base,
				&dpp_base->degamma_params);
		result = true;
	}

	return result;
}





static bool
dcn10_set_output_transfer_func(struct pipe_ctx *pipe_ctx,
			       const struct dc_stream_state *stream)
{
	struct dpp *dpp = pipe_ctx->plane_res.dpp;

	if (dpp == NULL)
		return false;

	dpp->regamma_params.hw_points_num = GAMMA_HW_POINTS_NUM;

	if (stream->out_transfer_func &&
	    stream->out_transfer_func->type == TF_TYPE_PREDEFINED &&
	    stream->out_transfer_func->tf == TRANSFER_FUNCTION_SRGB)
		dpp->funcs->dpp_program_regamma_pwl(dpp, NULL, OPP_REGAMMA_SRGB);

	/* dcn10_translate_regamma_to_hw_format takes 750us, only do it when full
	 * update.
	 */
	else if (cm_helper_translate_curve_to_hw_format(
			stream->out_transfer_func,
			&dpp->regamma_params, false)) {
		dpp->funcs->dpp_program_regamma_pwl(
				dpp,
				&dpp->regamma_params, OPP_REGAMMA_USER);
	} else
		dpp->funcs->dpp_program_regamma_pwl(dpp, NULL, OPP_REGAMMA_BYPASS);

	return true;
}

static void dcn10_pipe_control_lock(
	struct dc *dc,
	struct pipe_ctx *pipe,
	bool lock)
{
	/* use TG master update lock to lock everything on the TG
	 * therefore only top pipe need to lock
	 */
	if (pipe->top_pipe)
		return;

	if (dc->debug.sanity_checks)
		dcn10_verify_allow_pstate_change_high(dc);

	if (lock)
		pipe->stream_res.tg->funcs->lock(pipe->stream_res.tg);
	else
		pipe->stream_res.tg->funcs->unlock(pipe->stream_res.tg);

	if (dc->debug.sanity_checks)
		dcn10_verify_allow_pstate_change_high(dc);
}

static bool wait_for_reset_trigger_to_occur(
	struct dc_context *dc_ctx,
	struct timing_generator *tg)
{
	bool rc = false;

	/* To avoid endless loop we wait at most
	 * frames_to_wait_on_triggered_reset frames for the reset to occur. */
	const uint32_t frames_to_wait_on_triggered_reset = 10;
	int i;

	for (i = 0; i < frames_to_wait_on_triggered_reset; i++) {

		if (!tg->funcs->is_counter_moving(tg)) {
			DC_ERROR("TG counter is not moving!\n");
			break;
		}

		if (tg->funcs->did_triggered_reset_occur(tg)) {
			rc = true;
			/* usually occurs at i=1 */
			DC_SYNC_INFO("GSL: reset occurred at wait count: %d\n",
					i);
			break;
		}

		/* Wait for one frame. */
		tg->funcs->wait_for_state(tg, CRTC_STATE_VACTIVE);
		tg->funcs->wait_for_state(tg, CRTC_STATE_VBLANK);
	}

	if (false == rc)
		DC_ERROR("GSL: Timeout on reset trigger!\n");

	return rc;
}

static void dcn10_enable_timing_synchronization(
	struct dc *dc,
	int group_index,
	int group_size,
	struct pipe_ctx *grouped_pipes[])
{
	struct dc_context *dc_ctx = dc->ctx;
	int i;

	DC_SYNC_INFO("Setting up OTG reset trigger\n");

	for (i = 1; i < group_size; i++)
		grouped_pipes[i]->stream_res.tg->funcs->enable_reset_trigger(
				grouped_pipes[i]->stream_res.tg,
				grouped_pipes[0]->stream_res.tg->inst);

	DC_SYNC_INFO("Waiting for trigger\n");

	/* Need to get only check 1 pipe for having reset as all the others are
	 * synchronized. Look at last pipe programmed to reset.
	 */

	wait_for_reset_trigger_to_occur(dc_ctx, grouped_pipes[1]->stream_res.tg);
	for (i = 1; i < group_size; i++)
		grouped_pipes[i]->stream_res.tg->funcs->disable_reset_trigger(
				grouped_pipes[i]->stream_res.tg);

	DC_SYNC_INFO("Sync complete\n");
}

static void dcn10_enable_per_frame_crtc_position_reset(
	struct dc *dc,
	int group_size,
	struct pipe_ctx *grouped_pipes[])
{
	struct dc_context *dc_ctx = dc->ctx;
	int i;

	DC_SYNC_INFO("Setting up\n");
	for (i = 0; i < group_size; i++)
		if (grouped_pipes[i]->stream_res.tg->funcs->enable_crtc_reset)
			grouped_pipes[i]->stream_res.tg->funcs->enable_crtc_reset(
					grouped_pipes[i]->stream_res.tg,
					0,
					&grouped_pipes[i]->stream->triggered_crtc_reset);

	DC_SYNC_INFO("Waiting for trigger\n");

	for (i = 0; i < group_size; i++)
		wait_for_reset_trigger_to_occur(dc_ctx, grouped_pipes[i]->stream_res.tg);

	DC_SYNC_INFO("Multi-display sync is complete\n");
}

/*static void print_rq_dlg_ttu(
		struct dc *core_dc,
		struct pipe_ctx *pipe_ctx)
{
	DC_LOG_BANDWIDTH_CALCS(core_dc->ctx->logger,
			"\n============== DML TTU Output parameters [%d] ==============\n"
			"qos_level_low_wm: %d, \n"
			"qos_level_high_wm: %d, \n"
			"min_ttu_vblank: %d, \n"
			"qos_level_flip: %d, \n"
			"refcyc_per_req_delivery_l: %d, \n"
			"qos_level_fixed_l: %d, \n"
			"qos_ramp_disable_l: %d, \n"
			"refcyc_per_req_delivery_pre_l: %d, \n"
			"refcyc_per_req_delivery_c: %d, \n"
			"qos_level_fixed_c: %d, \n"
			"qos_ramp_disable_c: %d, \n"
			"refcyc_per_req_delivery_pre_c: %d\n"
			"=============================================================\n",
			pipe_ctx->pipe_idx,
			pipe_ctx->ttu_regs.qos_level_low_wm,
			pipe_ctx->ttu_regs.qos_level_high_wm,
			pipe_ctx->ttu_regs.min_ttu_vblank,
			pipe_ctx->ttu_regs.qos_level_flip,
			pipe_ctx->ttu_regs.refcyc_per_req_delivery_l,
			pipe_ctx->ttu_regs.qos_level_fixed_l,
			pipe_ctx->ttu_regs.qos_ramp_disable_l,
			pipe_ctx->ttu_regs.refcyc_per_req_delivery_pre_l,
			pipe_ctx->ttu_regs.refcyc_per_req_delivery_c,
			pipe_ctx->ttu_regs.qos_level_fixed_c,
			pipe_ctx->ttu_regs.qos_ramp_disable_c,
			pipe_ctx->ttu_regs.refcyc_per_req_delivery_pre_c
			);

	DC_LOG_BANDWIDTH_CALCS(core_dc->ctx->logger,
			"\n============== DML DLG Output parameters [%d] ==============\n"
			"refcyc_h_blank_end: %d, \n"
			"dlg_vblank_end: %d, \n"
			"min_dst_y_next_start: %d, \n"
			"refcyc_per_htotal: %d, \n"
			"refcyc_x_after_scaler: %d, \n"
			"dst_y_after_scaler: %d, \n"
			"dst_y_prefetch: %d, \n"
			"dst_y_per_vm_vblank: %d, \n"
			"dst_y_per_row_vblank: %d, \n"
			"ref_freq_to_pix_freq: %d, \n"
			"vratio_prefetch: %d, \n"
			"refcyc_per_pte_group_vblank_l: %d, \n"
			"refcyc_per_meta_chunk_vblank_l: %d, \n"
			"dst_y_per_pte_row_nom_l: %d, \n"
			"refcyc_per_pte_group_nom_l: %d, \n",
			pipe_ctx->pipe_idx,
			pipe_ctx->dlg_regs.refcyc_h_blank_end,
			pipe_ctx->dlg_regs.dlg_vblank_end,
			pipe_ctx->dlg_regs.min_dst_y_next_start,
			pipe_ctx->dlg_regs.refcyc_per_htotal,
			pipe_ctx->dlg_regs.refcyc_x_after_scaler,
			pipe_ctx->dlg_regs.dst_y_after_scaler,
			pipe_ctx->dlg_regs.dst_y_prefetch,
			pipe_ctx->dlg_regs.dst_y_per_vm_vblank,
			pipe_ctx->dlg_regs.dst_y_per_row_vblank,
			pipe_ctx->dlg_regs.ref_freq_to_pix_freq,
			pipe_ctx->dlg_regs.vratio_prefetch,
			pipe_ctx->dlg_regs.refcyc_per_pte_group_vblank_l,
			pipe_ctx->dlg_regs.refcyc_per_meta_chunk_vblank_l,
			pipe_ctx->dlg_regs.dst_y_per_pte_row_nom_l,
			pipe_ctx->dlg_regs.refcyc_per_pte_group_nom_l
			);

	DC_LOG_BANDWIDTH_CALCS(core_dc->ctx->logger,
			"\ndst_y_per_meta_row_nom_l: %d, \n"
			"refcyc_per_meta_chunk_nom_l: %d, \n"
			"refcyc_per_line_delivery_pre_l: %d, \n"
			"refcyc_per_line_delivery_l: %d, \n"
			"vratio_prefetch_c: %d, \n"
			"refcyc_per_pte_group_vblank_c: %d, \n"
			"refcyc_per_meta_chunk_vblank_c: %d, \n"
			"dst_y_per_pte_row_nom_c: %d, \n"
			"refcyc_per_pte_group_nom_c: %d, \n"
			"dst_y_per_meta_row_nom_c: %d, \n"
			"refcyc_per_meta_chunk_nom_c: %d, \n"
			"refcyc_per_line_delivery_pre_c: %d, \n"
			"refcyc_per_line_delivery_c: %d \n"
			"========================================================\n",
			pipe_ctx->dlg_regs.dst_y_per_meta_row_nom_l,
			pipe_ctx->dlg_regs.refcyc_per_meta_chunk_nom_l,
			pipe_ctx->dlg_regs.refcyc_per_line_delivery_pre_l,
			pipe_ctx->dlg_regs.refcyc_per_line_delivery_l,
			pipe_ctx->dlg_regs.vratio_prefetch_c,
			pipe_ctx->dlg_regs.refcyc_per_pte_group_vblank_c,
			pipe_ctx->dlg_regs.refcyc_per_meta_chunk_vblank_c,
			pipe_ctx->dlg_regs.dst_y_per_pte_row_nom_c,
			pipe_ctx->dlg_regs.refcyc_per_pte_group_nom_c,
			pipe_ctx->dlg_regs.dst_y_per_meta_row_nom_c,
			pipe_ctx->dlg_regs.refcyc_per_meta_chunk_nom_c,
			pipe_ctx->dlg_regs.refcyc_per_line_delivery_pre_c,
			pipe_ctx->dlg_regs.refcyc_per_line_delivery_c
			);

	DC_LOG_BANDWIDTH_CALCS(core_dc->ctx->logger,
			"\n============== DML RQ Output parameters [%d] ==============\n"
			"chunk_size: %d \n"
			"min_chunk_size: %d \n"
			"meta_chunk_size: %d \n"
			"min_meta_chunk_size: %d \n"
			"dpte_group_size: %d \n"
			"mpte_group_size: %d \n"
			"swath_height: %d \n"
			"pte_row_height_linear: %d \n"
			"========================================================\n",
			pipe_ctx->pipe_idx,
			pipe_ctx->rq_regs.rq_regs_l.chunk_size,
			pipe_ctx->rq_regs.rq_regs_l.min_chunk_size,
			pipe_ctx->rq_regs.rq_regs_l.meta_chunk_size,
			pipe_ctx->rq_regs.rq_regs_l.min_meta_chunk_size,
			pipe_ctx->rq_regs.rq_regs_l.dpte_group_size,
			pipe_ctx->rq_regs.rq_regs_l.mpte_group_size,
			pipe_ctx->rq_regs.rq_regs_l.swath_height,
			pipe_ctx->rq_regs.rq_regs_l.pte_row_height_linear
			);
}
*/

static void mmhub_read_vm_system_aperture_settings(struct dcn10_hubp *hubp1,
		struct vm_system_aperture_param *apt,
		struct dce_hwseq *hws)
{
	PHYSICAL_ADDRESS_LOC physical_page_number;
	uint32_t logical_addr_low;
	uint32_t logical_addr_high;

	REG_GET(MC_VM_SYSTEM_APERTURE_DEFAULT_ADDR_MSB,
			PHYSICAL_PAGE_NUMBER_MSB, &physical_page_number.high_part);
	REG_GET(MC_VM_SYSTEM_APERTURE_DEFAULT_ADDR_LSB,
			PHYSICAL_PAGE_NUMBER_LSB, &physical_page_number.low_part);

	REG_GET(MC_VM_SYSTEM_APERTURE_LOW_ADDR,
			LOGICAL_ADDR, &logical_addr_low);

	REG_GET(MC_VM_SYSTEM_APERTURE_HIGH_ADDR,
			LOGICAL_ADDR, &logical_addr_high);

	apt->sys_default.quad_part =  physical_page_number.quad_part << 12;
	apt->sys_low.quad_part =  (int64_t)logical_addr_low << 18;
	apt->sys_high.quad_part =  (int64_t)logical_addr_high << 18;
}

/* Temporary read settings, future will get values from kmd directly */
static void mmhub_read_vm_context0_settings(struct dcn10_hubp *hubp1,
		struct vm_context0_param *vm0,
		struct dce_hwseq *hws)
{
	PHYSICAL_ADDRESS_LOC fb_base;
	PHYSICAL_ADDRESS_LOC fb_offset;
	uint32_t fb_base_value;
	uint32_t fb_offset_value;

	REG_GET(DCHUBBUB_SDPIF_FB_BASE, SDPIF_FB_BASE, &fb_base_value);
	REG_GET(DCHUBBUB_SDPIF_FB_OFFSET, SDPIF_FB_OFFSET, &fb_offset_value);

	REG_GET(VM_CONTEXT0_PAGE_TABLE_BASE_ADDR_HI32,
			PAGE_DIRECTORY_ENTRY_HI32, &vm0->pte_base.high_part);
	REG_GET(VM_CONTEXT0_PAGE_TABLE_BASE_ADDR_LO32,
			PAGE_DIRECTORY_ENTRY_LO32, &vm0->pte_base.low_part);

	REG_GET(VM_CONTEXT0_PAGE_TABLE_START_ADDR_HI32,
			LOGICAL_PAGE_NUMBER_HI4, &vm0->pte_start.high_part);
	REG_GET(VM_CONTEXT0_PAGE_TABLE_START_ADDR_LO32,
			LOGICAL_PAGE_NUMBER_LO32, &vm0->pte_start.low_part);

	REG_GET(VM_CONTEXT0_PAGE_TABLE_END_ADDR_HI32,
			LOGICAL_PAGE_NUMBER_HI4, &vm0->pte_end.high_part);
	REG_GET(VM_CONTEXT0_PAGE_TABLE_END_ADDR_LO32,
			LOGICAL_PAGE_NUMBER_LO32, &vm0->pte_end.low_part);

	REG_GET(VM_L2_PROTECTION_FAULT_DEFAULT_ADDR_HI32,
			PHYSICAL_PAGE_ADDR_HI4, &vm0->fault_default.high_part);
	REG_GET(VM_L2_PROTECTION_FAULT_DEFAULT_ADDR_LO32,
			PHYSICAL_PAGE_ADDR_LO32, &vm0->fault_default.low_part);

	/*
	 * The values in VM_CONTEXT0_PAGE_TABLE_BASE_ADDR is in UMA space.
	 * Therefore we need to do
	 * DCN_VM_CONTEXT0_PAGE_TABLE_BASE_ADDR = VM_CONTEXT0_PAGE_TABLE_BASE_ADDR
	 * - DCHUBBUB_SDPIF_FB_OFFSET + DCHUBBUB_SDPIF_FB_BASE
	 */
	fb_base.quad_part = (uint64_t)fb_base_value << 24;
	fb_offset.quad_part = (uint64_t)fb_offset_value << 24;
	vm0->pte_base.quad_part += fb_base.quad_part;
	vm0->pte_base.quad_part -= fb_offset.quad_part;
}


void dcn10_program_pte_vm(struct dce_hwseq *hws, struct hubp *hubp)
{
	struct dcn10_hubp *hubp1 = TO_DCN10_HUBP(hubp);
	struct vm_system_aperture_param apt = { {{ 0 } } };
	struct vm_context0_param vm0 = { { { 0 } } };

	mmhub_read_vm_system_aperture_settings(hubp1, &apt, hws);
	mmhub_read_vm_context0_settings(hubp1, &vm0, hws);

	hubp->funcs->hubp_set_vm_system_aperture_settings(hubp, &apt);
	hubp->funcs->hubp_set_vm_context0_settings(hubp, &vm0);
}

static void dcn10_enable_plane(
	struct dc *dc,
	struct pipe_ctx *pipe_ctx,
	struct dc_state *context)
{
	struct dce_hwseq *hws = dc->hwseq;

	if (dc->debug.sanity_checks) {
		dcn10_verify_allow_pstate_change_high(dc);
	}

	undo_DEGVIDCN10_253_wa(dc);

	power_on_plane(dc->hwseq,
		pipe_ctx->plane_res.hubp->inst);

	/* enable DCFCLK current DCHUB */
	pipe_ctx->plane_res.hubp->funcs->hubp_clk_cntl(pipe_ctx->plane_res.hubp, true);

	/* make sure OPP_PIPE_CLOCK_EN = 1 */
	pipe_ctx->stream_res.opp->funcs->opp_pipe_clock_control(
			pipe_ctx->stream_res.opp,
			true);

/* TODO: enable/disable in dm as per update type.
	if (plane_state) {
		DC_LOG_DC(dc->ctx->logger,
				"Pipe:%d 0x%x: addr hi:0x%x, "
				"addr low:0x%x, "
				"src: %d, %d, %d,"
				" %d; dst: %d, %d, %d, %d;\n",
				pipe_ctx->pipe_idx,
				plane_state,
				plane_state->address.grph.addr.high_part,
				plane_state->address.grph.addr.low_part,
				plane_state->src_rect.x,
				plane_state->src_rect.y,
				plane_state->src_rect.width,
				plane_state->src_rect.height,
				plane_state->dst_rect.x,
				plane_state->dst_rect.y,
				plane_state->dst_rect.width,
				plane_state->dst_rect.height);

		DC_LOG_DC(dc->ctx->logger,
				"Pipe %d: width, height, x, y         format:%d\n"
				"viewport:%d, %d, %d, %d\n"
				"recout:  %d, %d, %d, %d\n",
				pipe_ctx->pipe_idx,
				plane_state->format,
				pipe_ctx->plane_res.scl_data.viewport.width,
				pipe_ctx->plane_res.scl_data.viewport.height,
				pipe_ctx->plane_res.scl_data.viewport.x,
				pipe_ctx->plane_res.scl_data.viewport.y,
				pipe_ctx->plane_res.scl_data.recout.width,
				pipe_ctx->plane_res.scl_data.recout.height,
				pipe_ctx->plane_res.scl_data.recout.x,
				pipe_ctx->plane_res.scl_data.recout.y);
		print_rq_dlg_ttu(dc, pipe_ctx);
	}
*/
	if (dc->config.gpu_vm_support)
		dcn10_program_pte_vm(hws, pipe_ctx->plane_res.hubp);

	if (dc->debug.sanity_checks) {
		dcn10_verify_allow_pstate_change_high(dc);
	}
}

static void program_gamut_remap(struct pipe_ctx *pipe_ctx)
{
	int i = 0;
	struct dpp_grph_csc_adjustment adjust;
	memset(&adjust, 0, sizeof(adjust));
	adjust.gamut_adjust_type = GRAPHICS_GAMUT_ADJUST_TYPE_BYPASS;


	if (pipe_ctx->stream->gamut_remap_matrix.enable_remap == true) {
		adjust.gamut_adjust_type = GRAPHICS_GAMUT_ADJUST_TYPE_SW;
		for (i = 0; i < CSC_TEMPERATURE_MATRIX_SIZE; i++)
			adjust.temperature_matrix[i] =
				pipe_ctx->stream->gamut_remap_matrix.matrix[i];
	}

	pipe_ctx->plane_res.dpp->funcs->dpp_set_gamut_remap(pipe_ctx->plane_res.dpp, &adjust);
}

static void dcn10_program_output_csc(struct dc *dc,
		struct pipe_ctx *pipe_ctx,
		enum dc_color_space colorspace,
		uint16_t *matrix,
		int opp_id)
{
	if (pipe_ctx->stream->csc_color_matrix.enable_adjustment == true) {
		if (pipe_ctx->plane_res.dpp->funcs->dpp_set_csc_adjustment != NULL)
			pipe_ctx->plane_res.dpp->funcs->dpp_set_csc_adjustment(pipe_ctx->plane_res.dpp, matrix);
	} else {
		if (pipe_ctx->plane_res.dpp->funcs->dpp_set_csc_default != NULL)
			pipe_ctx->plane_res.dpp->funcs->dpp_set_csc_default(pipe_ctx->plane_res.dpp, colorspace);
	}
}

bool is_lower_pipe_tree_visible(struct pipe_ctx *pipe_ctx)
{
	if (pipe_ctx->plane_state->visible)
		return true;
	if (pipe_ctx->bottom_pipe && is_lower_pipe_tree_visible(pipe_ctx->bottom_pipe))
		return true;
	return false;
}

bool is_upper_pipe_tree_visible(struct pipe_ctx *pipe_ctx)
{
	if (pipe_ctx->plane_state->visible)
		return true;
	if (pipe_ctx->top_pipe && is_upper_pipe_tree_visible(pipe_ctx->top_pipe))
		return true;
	return false;
}

bool is_pipe_tree_visible(struct pipe_ctx *pipe_ctx)
{
	if (pipe_ctx->plane_state->visible)
		return true;
	if (pipe_ctx->top_pipe && is_upper_pipe_tree_visible(pipe_ctx->top_pipe))
		return true;
	if (pipe_ctx->bottom_pipe && is_lower_pipe_tree_visible(pipe_ctx->bottom_pipe))
		return true;
	return false;
}

bool is_rgb_cspace(enum dc_color_space output_color_space)
{
	switch (output_color_space) {
	case COLOR_SPACE_SRGB:
	case COLOR_SPACE_SRGB_LIMITED:
	case COLOR_SPACE_2020_RGB_FULLRANGE:
	case COLOR_SPACE_2020_RGB_LIMITEDRANGE:
	case COLOR_SPACE_ADOBERGB:
		return true;
	case COLOR_SPACE_YCBCR601:
	case COLOR_SPACE_YCBCR709:
	case COLOR_SPACE_YCBCR601_LIMITED:
	case COLOR_SPACE_YCBCR709_LIMITED:
	case COLOR_SPACE_2020_YCBCR:
		return false;
	default:
		/* Add a case to switch */
		BREAK_TO_DEBUGGER();
		return false;
	}
}

void dcn10_get_surface_visual_confirm_color(
		const struct pipe_ctx *pipe_ctx,
		struct tg_color *color)
{
	uint32_t color_value = MAX_TG_COLOR_VALUE;

	switch (pipe_ctx->plane_res.scl_data.format) {
	case PIXEL_FORMAT_ARGB8888:
		/* set boarder color to red */
		color->color_r_cr = color_value;
		break;

	case PIXEL_FORMAT_ARGB2101010:
		/* set boarder color to blue */
		color->color_b_cb = color_value;
		break;
	case PIXEL_FORMAT_420BPP8:
		/* set boarder color to green */
		color->color_g_y = color_value;
		break;
	case PIXEL_FORMAT_420BPP10:
		/* set boarder color to yellow */
		color->color_g_y = color_value;
		color->color_r_cr = color_value;
		break;
	case PIXEL_FORMAT_FP16:
		/* set boarder color to white */
		color->color_r_cr = color_value;
		color->color_b_cb = color_value;
		color->color_g_y = color_value;
		break;
	default:
		break;
	}
}

void dcn10_get_hdr_visual_confirm_color(
		struct pipe_ctx *pipe_ctx,
		struct tg_color *color)
{
	uint32_t color_value = MAX_TG_COLOR_VALUE;

	// Determine the overscan color based on the top-most (desktop) plane's context
	struct pipe_ctx *top_pipe_ctx  = pipe_ctx;

	while (top_pipe_ctx->top_pipe != NULL)
		top_pipe_ctx = top_pipe_ctx->top_pipe;

	switch (top_pipe_ctx->plane_res.scl_data.format) {
	case PIXEL_FORMAT_ARGB2101010:
		if (top_pipe_ctx->stream->out_transfer_func->tf == TRANSFER_FUNCTION_PQ) {
			/* HDR10, ARGB2101010 - set boarder color to red */
			color->color_r_cr = color_value;
		}
		break;
	case PIXEL_FORMAT_FP16:
		if (top_pipe_ctx->stream->out_transfer_func->tf == TRANSFER_FUNCTION_PQ) {
			/* HDR10, FP16 - set boarder color to blue */
			color->color_b_cb = color_value;
		} else if (top_pipe_ctx->stream->out_transfer_func->tf == TRANSFER_FUNCTION_GAMMA22) {
			/* FreeSync 2 HDR - set boarder color to green */
			color->color_g_y = color_value;
		}
		break;
	default:
		/* SDR - set boarder color to Gray */
		color->color_r_cr = color_value/2;
		color->color_b_cb = color_value/2;
		color->color_g_y = color_value/2;
		break;
	}
}

static uint16_t fixed_point_to_int_frac(
	struct fixed31_32 arg,
	uint8_t integer_bits,
	uint8_t fractional_bits)
{
	int32_t numerator;
	int32_t divisor = 1 << fractional_bits;

	uint16_t result;

	uint16_t d = (uint16_t)dc_fixpt_floor(
		dc_fixpt_abs(
			arg));

	if (d <= (uint16_t)(1 << integer_bits) - (1 / (uint16_t)divisor))
		numerator = (uint16_t)dc_fixpt_floor(
			dc_fixpt_mul_int(
				arg,
				divisor));
	else {
		numerator = dc_fixpt_floor(
			dc_fixpt_sub(
				dc_fixpt_from_int(
					1LL << integer_bits),
				dc_fixpt_recip(
					dc_fixpt_from_int(
						divisor))));
	}

	if (numerator >= 0)
		result = (uint16_t)numerator;
	else
		result = (uint16_t)(
		(1 << (integer_bits + fractional_bits + 1)) + numerator);

	if ((result != 0) && dc_fixpt_lt(
		arg, dc_fixpt_zero))
		result |= 1 << (integer_bits + fractional_bits);

	return result;
}

void build_prescale_params(struct  dc_bias_and_scale *bias_and_scale,
		const struct dc_plane_state *plane_state)
{
	if (plane_state->format >= SURFACE_PIXEL_FORMAT_VIDEO_BEGIN
			&& plane_state->format != SURFACE_PIXEL_FORMAT_INVALID
			&& plane_state->input_csc_color_matrix.enable_adjustment
			&& plane_state->coeff_reduction_factor.value != 0) {
		bias_and_scale->scale_blue = fixed_point_to_int_frac(
			dc_fixpt_mul(plane_state->coeff_reduction_factor,
					dc_fixpt_from_fraction(256, 255)),
				2,
				13);
		bias_and_scale->scale_red = bias_and_scale->scale_blue;
		bias_and_scale->scale_green = bias_and_scale->scale_blue;
	} else {
		bias_and_scale->scale_blue = 0x2000;
		bias_and_scale->scale_red = 0x2000;
		bias_and_scale->scale_green = 0x2000;
	}
}

static void update_dpp(struct dpp *dpp, struct dc_plane_state *plane_state)
{
	struct dc_bias_and_scale bns_params = {0};

	// program the input csc
	dpp->funcs->dpp_setup(dpp,
			plane_state->format,
			EXPANSION_MODE_ZERO,
			plane_state->input_csc_color_matrix,
			plane_state->color_space);

	//set scale and bias registers
	build_prescale_params(&bns_params, plane_state);
	if (dpp->funcs->dpp_program_bias_and_scale)
		dpp->funcs->dpp_program_bias_and_scale(dpp, &bns_params);
}

static void dcn10_update_mpcc(struct dc *dc, struct pipe_ctx *pipe_ctx)
{
	struct hubp *hubp = pipe_ctx->plane_res.hubp;
	struct mpcc_blnd_cfg blnd_cfg = {{0}};
	bool per_pixel_alpha = pipe_ctx->plane_state->per_pixel_alpha && pipe_ctx->bottom_pipe;
	int mpcc_id;
	struct mpcc *new_mpcc;
	struct mpc *mpc = dc->res_pool->mpc;
	struct mpc_tree *mpc_tree_params = &(pipe_ctx->stream_res.opp->mpc_tree_params);

	if (dc->debug.visual_confirm == VISUAL_CONFIRM_HDR) {
		dcn10_get_hdr_visual_confirm_color(
				pipe_ctx, &blnd_cfg.black_color);
	} else if (dc->debug.visual_confirm == VISUAL_CONFIRM_SURFACE) {
		dcn10_get_surface_visual_confirm_color(
				pipe_ctx, &blnd_cfg.black_color);
	} else {
		color_space_to_black_color(
				dc, pipe_ctx->stream->output_color_space,
				&blnd_cfg.black_color);
	}

	if (per_pixel_alpha)
		blnd_cfg.alpha_mode = MPCC_ALPHA_BLEND_MODE_PER_PIXEL_ALPHA;
	else
		blnd_cfg.alpha_mode = MPCC_ALPHA_BLEND_MODE_GLOBAL_ALPHA;

	blnd_cfg.overlap_only = false;
	blnd_cfg.global_gain = 0xff;

	if (pipe_ctx->plane_state->global_alpha)
		blnd_cfg.global_alpha = pipe_ctx->plane_state->global_alpha_value;
	else
		blnd_cfg.global_alpha = 0xff;

	/* DCN1.0 has output CM before MPC which seems to screw with
	 * pre-multiplied alpha.
	 */
	blnd_cfg.pre_multiplied_alpha = is_rgb_cspace(
			pipe_ctx->stream->output_color_space)
					&& per_pixel_alpha;


	/*
	 * TODO: remove hack
	 * Note: currently there is a bug in init_hw such that
	 * on resume from hibernate, BIOS sets up MPCC0, and
	 * we do mpcc_remove but the mpcc cannot go to idle
	 * after remove. This cause us to pick mpcc1 here,
	 * which causes a pstate hang for yet unknown reason.
	 */
	mpcc_id = hubp->inst;

	/* If there is no full update, don't need to touch MPC tree*/
	if (!pipe_ctx->plane_state->update_flags.bits.full_update) {
		mpc->funcs->update_blending(mpc, &blnd_cfg, mpcc_id);
		return;
	}

	/* check if this MPCC is already being used */
	new_mpcc = mpc->funcs->get_mpcc_for_dpp(mpc_tree_params, mpcc_id);
	/* remove MPCC if being used */
	if (new_mpcc != NULL)
		mpc->funcs->remove_mpcc(mpc, mpc_tree_params, new_mpcc);
	else
		if (dc->debug.sanity_checks)
			mpc->funcs->assert_mpcc_idle_before_connect(
					dc->res_pool->mpc, mpcc_id);

	/* Call MPC to insert new plane */
	new_mpcc = mpc->funcs->insert_plane(dc->res_pool->mpc,
			mpc_tree_params,
			&blnd_cfg,
			NULL,
			NULL,
			hubp->inst,
			mpcc_id);

	ASSERT(new_mpcc != NULL);

	hubp->opp_id = pipe_ctx->stream_res.opp->inst;
	hubp->mpcc_id = mpcc_id;
}

static void update_scaler(struct pipe_ctx *pipe_ctx)
{
	bool per_pixel_alpha =
			pipe_ctx->plane_state->per_pixel_alpha && pipe_ctx->bottom_pipe;

	pipe_ctx->plane_res.scl_data.lb_params.alpha_en = per_pixel_alpha;
	pipe_ctx->plane_res.scl_data.lb_params.depth = LB_PIXEL_DEPTH_30BPP;
	/* scaler configuration */
	pipe_ctx->plane_res.dpp->funcs->dpp_set_scaler(
			pipe_ctx->plane_res.dpp, &pipe_ctx->plane_res.scl_data);
}

void update_dchubp_dpp(
	struct dc *dc,
	struct pipe_ctx *pipe_ctx,
	struct dc_state *context)
{
	struct hubp *hubp = pipe_ctx->plane_res.hubp;
	struct dpp *dpp = pipe_ctx->plane_res.dpp;
	struct dc_plane_state *plane_state = pipe_ctx->plane_state;
	union plane_size size = plane_state->plane_size;
	unsigned int compat_level = 0;

	/* depends on DML calculation, DPP clock value may change dynamically */
	/* If request max dpp clk is lower than current dispclk, no need to
	 * divided by 2
	 */
	if (plane_state->update_flags.bits.full_update) {
<<<<<<< HEAD
		bool should_divided_by_2 = context->bw.dcn.clk.dppclk_khz <=
=======
		bool should_divided_by_2 = context->bw_ctx.bw.dcn.clk.dppclk_khz <=
>>>>>>> 0ecfebd2
				dc->res_pool->clk_mgr->clks.dispclk_khz / 2;

		dpp->funcs->dpp_dppclk_control(
				dpp,
				should_divided_by_2,
				true);

		if (dc->res_pool->dccg)
			dc->res_pool->dccg->funcs->update_dpp_dto(
					dc->res_pool->dccg,
					dpp->inst,
					pipe_ctx->plane_res.bw.dppclk_khz);
		else
			dc->res_pool->clk_mgr->clks.dppclk_khz = should_divided_by_2 ?
						dc->res_pool->clk_mgr->clks.dispclk_khz / 2 :
							dc->res_pool->clk_mgr->clks.dispclk_khz;
	}

	/* TODO: Need input parameter to tell current DCHUB pipe tie to which OTG
	 * VTG is within DCHUBBUB which is commond block share by each pipe HUBP.
	 * VTG is 1:1 mapping with OTG. Each pipe HUBP will select which VTG
	 */
	if (plane_state->update_flags.bits.full_update) {
		hubp->funcs->hubp_vtg_sel(hubp, pipe_ctx->stream_res.tg->inst);

		hubp->funcs->hubp_setup(
			hubp,
			&pipe_ctx->dlg_regs,
			&pipe_ctx->ttu_regs,
			&pipe_ctx->rq_regs,
			&pipe_ctx->pipe_dlg_param);
		hubp->funcs->hubp_setup_interdependent(
			hubp,
			&pipe_ctx->dlg_regs,
			&pipe_ctx->ttu_regs);
	}

	size.grph.surface_size = pipe_ctx->plane_res.scl_data.viewport;

	if (plane_state->update_flags.bits.full_update ||
		plane_state->update_flags.bits.bpp_change)
		update_dpp(dpp, plane_state);

	if (plane_state->update_flags.bits.full_update ||
		plane_state->update_flags.bits.per_pixel_alpha_change ||
		plane_state->update_flags.bits.global_alpha_change)
		dc->hwss.update_mpcc(dc, pipe_ctx);

	if (plane_state->update_flags.bits.full_update ||
		plane_state->update_flags.bits.per_pixel_alpha_change ||
		plane_state->update_flags.bits.global_alpha_change ||
		plane_state->update_flags.bits.scaling_change ||
		plane_state->update_flags.bits.position_change) {
		update_scaler(pipe_ctx);
	}

	if (plane_state->update_flags.bits.full_update ||
		plane_state->update_flags.bits.scaling_change ||
		plane_state->update_flags.bits.position_change) {
		hubp->funcs->mem_program_viewport(
			hubp,
			&pipe_ctx->plane_res.scl_data.viewport,
			&pipe_ctx->plane_res.scl_data.viewport_c);
	}

	if (pipe_ctx->stream->cursor_attributes.address.quad_part != 0) {
		dc->hwss.set_cursor_position(pipe_ctx);
		dc->hwss.set_cursor_attribute(pipe_ctx);

		if (dc->hwss.set_cursor_sdr_white_level)
			dc->hwss.set_cursor_sdr_white_level(pipe_ctx);
	}

	if (plane_state->update_flags.bits.full_update) {
		/*gamut remap*/
		program_gamut_remap(pipe_ctx);

		dc->hwss.program_output_csc(dc,
				pipe_ctx,
				pipe_ctx->stream->output_color_space,
				pipe_ctx->stream->csc_color_matrix.matrix,
				hubp->opp_id);
	}

	if (plane_state->update_flags.bits.full_update ||
		plane_state->update_flags.bits.pixel_format_change ||
		plane_state->update_flags.bits.horizontal_mirror_change ||
		plane_state->update_flags.bits.rotation_change ||
		plane_state->update_flags.bits.swizzle_change ||
		plane_state->update_flags.bits.dcc_change ||
		plane_state->update_flags.bits.bpp_change ||
		plane_state->update_flags.bits.scaling_change ||
		plane_state->update_flags.bits.plane_size_change) {
		hubp->funcs->hubp_program_surface_config(
			hubp,
			plane_state->format,
			&plane_state->tiling_info,
			&size,
			plane_state->rotation,
			&plane_state->dcc,
			plane_state->horizontal_mirror,
			compat_level);
	}

	hubp->power_gated = false;

	dc->hwss.update_plane_addr(dc, pipe_ctx);

	if (is_pipe_tree_visible(pipe_ctx))
		hubp->funcs->set_blank(hubp, false);
}

static void dcn10_blank_pixel_data(
		struct dc *dc,
		struct pipe_ctx *pipe_ctx,
		bool blank)
{
	enum dc_color_space color_space;
	struct tg_color black_color = {0};
	struct stream_resource *stream_res = &pipe_ctx->stream_res;
	struct dc_stream_state *stream = pipe_ctx->stream;

	/* program otg blank color */
	color_space = stream->output_color_space;
	color_space_to_black_color(dc, color_space, &black_color);

	/*
	 * The way 420 is packed, 2 channels carry Y component, 1 channel
	 * alternate between Cb and Cr, so both channels need the pixel
	 * value for Y
	 */
	if (stream->timing.pixel_encoding == PIXEL_ENCODING_YCBCR420)
		black_color.color_r_cr = black_color.color_g_y;


	if (stream_res->tg->funcs->set_blank_color)
		stream_res->tg->funcs->set_blank_color(
				stream_res->tg,
				&black_color);

	if (!blank) {
		if (stream_res->tg->funcs->set_blank)
			stream_res->tg->funcs->set_blank(stream_res->tg, blank);
		if (stream_res->abm) {
			stream_res->abm->funcs->set_pipe(stream_res->abm, stream_res->tg->inst + 1);
			stream_res->abm->funcs->set_abm_level(stream_res->abm, stream->abm_level);
		}
	} else if (blank) {
		if (stream_res->abm)
			stream_res->abm->funcs->set_abm_immediate_disable(stream_res->abm);
		if (stream_res->tg->funcs->set_blank)
			stream_res->tg->funcs->set_blank(stream_res->tg, blank);
	}
}

void set_hdr_multiplier(struct pipe_ctx *pipe_ctx)
{
	struct fixed31_32 multiplier = dc_fixpt_from_fraction(
			pipe_ctx->plane_state->sdr_white_level, 80);
	uint32_t hw_mult = 0x1f000; // 1.0 default multiplier
	struct custom_float_format fmt;

	fmt.exponenta_bits = 6;
	fmt.mantissa_bits = 12;
	fmt.sign = true;

	if (pipe_ctx->plane_state->sdr_white_level > 80)
		convert_to_custom_float_format(multiplier, &fmt, &hw_mult);

	pipe_ctx->plane_res.dpp->funcs->dpp_set_hdr_multiplier(
			pipe_ctx->plane_res.dpp, hw_mult);
}

void dcn10_program_pipe(
		struct dc *dc,
		struct pipe_ctx *pipe_ctx,
		struct dc_state *context)
{
	if (pipe_ctx->plane_state->update_flags.bits.full_update)
		dcn10_enable_plane(dc, pipe_ctx, context);

	update_dchubp_dpp(dc, pipe_ctx, context);

	set_hdr_multiplier(pipe_ctx);

	if (pipe_ctx->plane_state->update_flags.bits.full_update ||
			pipe_ctx->plane_state->update_flags.bits.in_transfer_func_change ||
			pipe_ctx->plane_state->update_flags.bits.gamma_change)
		dc->hwss.set_input_transfer_func(pipe_ctx, pipe_ctx->plane_state);

	/* dcn10_translate_regamma_to_hw_format takes 750us to finish
	 * only do gamma programming for full update.
	 * TODO: This can be further optimized/cleaned up
	 * Always call this for now since it does memcmp inside before
	 * doing heavy calculation and programming
	 */
	if (pipe_ctx->plane_state->update_flags.bits.full_update)
		dc->hwss.set_output_transfer_func(pipe_ctx, pipe_ctx->stream);
}

static void program_all_pipe_in_tree(
		struct dc *dc,
		struct pipe_ctx *pipe_ctx,
		struct dc_state *context)
{
	if (pipe_ctx->top_pipe == NULL) {
		bool blank = !is_pipe_tree_visible(pipe_ctx);

		pipe_ctx->stream_res.tg->dlg_otg_param.vready_offset = pipe_ctx->pipe_dlg_param.vready_offset;
		pipe_ctx->stream_res.tg->dlg_otg_param.vstartup_start = pipe_ctx->pipe_dlg_param.vstartup_start;
		pipe_ctx->stream_res.tg->dlg_otg_param.vupdate_offset = pipe_ctx->pipe_dlg_param.vupdate_offset;
		pipe_ctx->stream_res.tg->dlg_otg_param.vupdate_width = pipe_ctx->pipe_dlg_param.vupdate_width;
		pipe_ctx->stream_res.tg->dlg_otg_param.signal =  pipe_ctx->stream->signal;

		pipe_ctx->stream_res.tg->funcs->program_global_sync(
				pipe_ctx->stream_res.tg);

		dc->hwss.blank_pixel_data(dc, pipe_ctx, blank);

	}

	if (pipe_ctx->plane_state != NULL)
		dcn10_program_pipe(dc, pipe_ctx, context);

	if (pipe_ctx->bottom_pipe != NULL && pipe_ctx->bottom_pipe != pipe_ctx)
		program_all_pipe_in_tree(dc, pipe_ctx->bottom_pipe, context);
}

struct pipe_ctx *find_top_pipe_for_stream(
		struct dc *dc,
		struct dc_state *context,
		const struct dc_stream_state *stream)
{
	int i;

	for (i = 0; i < dc->res_pool->pipe_count; i++) {
		struct pipe_ctx *pipe_ctx = &context->res_ctx.pipe_ctx[i];
		struct pipe_ctx *old_pipe_ctx =
				&dc->current_state->res_ctx.pipe_ctx[i];

		if (!pipe_ctx->plane_state && !old_pipe_ctx->plane_state)
			continue;

		if (pipe_ctx->stream != stream)
			continue;

		if (!pipe_ctx->top_pipe)
			return pipe_ctx;
	}
	return NULL;
}

static void dcn10_apply_ctx_for_surface(
		struct dc *dc,
		const struct dc_stream_state *stream,
		int num_planes,
		struct dc_state *context)
{
	int i;
	struct timing_generator *tg;
	bool removed_pipe[4] = { false };
	bool interdependent_update = false;
	struct pipe_ctx *top_pipe_to_program =
			find_top_pipe_for_stream(dc, context, stream);
	DC_LOGGER_INIT(dc->ctx->logger);

	if (!top_pipe_to_program)
		return;

	tg = top_pipe_to_program->stream_res.tg;

	interdependent_update = top_pipe_to_program->plane_state &&
		top_pipe_to_program->plane_state->update_flags.bits.full_update;

	if (interdependent_update)
		lock_all_pipes(dc, context, true);
	else
		dcn10_pipe_control_lock(dc, top_pipe_to_program, true);

	if (num_planes == 0) {
		/* OTG blank before remove all front end */
		dc->hwss.blank_pixel_data(dc, top_pipe_to_program, true);
	}

	/* Disconnect unused mpcc */
	for (i = 0; i < dc->res_pool->pipe_count; i++) {
		struct pipe_ctx *pipe_ctx = &context->res_ctx.pipe_ctx[i];
		struct pipe_ctx *old_pipe_ctx =
				&dc->current_state->res_ctx.pipe_ctx[i];
		/*
		 * Powergate reused pipes that are not powergated
		 * fairly hacky right now, using opp_id as indicator
		 * TODO: After move dc_post to dc_update, this will
		 * be removed.
		 */
		if (pipe_ctx->plane_state && !old_pipe_ctx->plane_state) {
			if (old_pipe_ctx->stream_res.tg == tg &&
			    old_pipe_ctx->plane_res.hubp &&
			    old_pipe_ctx->plane_res.hubp->opp_id != 0xf)
				dcn10_disable_plane(dc, old_pipe_ctx);
		}

		if ((!pipe_ctx->plane_state ||
		     pipe_ctx->stream_res.tg != old_pipe_ctx->stream_res.tg) &&
		    old_pipe_ctx->plane_state &&
		    old_pipe_ctx->stream_res.tg == tg) {

			dc->hwss.plane_atomic_disconnect(dc, old_pipe_ctx);
			removed_pipe[i] = true;

			DC_LOG_DC("Reset mpcc for pipe %d\n",
					old_pipe_ctx->pipe_idx);
		}
	}

	if (num_planes > 0)
		program_all_pipe_in_tree(dc, top_pipe_to_program, context);

	if (interdependent_update)
		for (i = 0; i < dc->res_pool->pipe_count; i++) {
			struct pipe_ctx *pipe_ctx = &context->res_ctx.pipe_ctx[i];
			/* Skip inactive pipes and ones already updated */
			if (!pipe_ctx->stream || pipe_ctx->stream == stream ||
			    !pipe_ctx->plane_state || !tg->funcs->is_tg_enabled(tg))
				continue;

			pipe_ctx->plane_res.hubp->funcs->hubp_setup_interdependent(
				pipe_ctx->plane_res.hubp,
				&pipe_ctx->dlg_regs,
				&pipe_ctx->ttu_regs);
		}

	if (interdependent_update)
		lock_all_pipes(dc, context, false);
	else
		dcn10_pipe_control_lock(dc, top_pipe_to_program, false);

	if (top_pipe_to_program->plane_state &&
			top_pipe_to_program->plane_state->update_flags.bits.full_update)
		for (i = 0; i < dc->res_pool->pipe_count; i++) {
			struct pipe_ctx *pipe_ctx = &context->res_ctx.pipe_ctx[i];
			tg = pipe_ctx->stream_res.tg;
			/* Skip inactive pipes and ones already updated */
			if (!pipe_ctx->stream || pipe_ctx->stream == stream
					|| !pipe_ctx->plane_state
					|| !tg->funcs->is_tg_enabled(tg))
				continue;

			tg->funcs->lock(tg);

			pipe_ctx->plane_res.hubp->funcs->hubp_setup_interdependent(
				pipe_ctx->plane_res.hubp,
				&pipe_ctx->dlg_regs,
				&pipe_ctx->ttu_regs);

			tg->funcs->unlock(tg);
		}

	if (num_planes == 0)
		false_optc_underflow_wa(dc, stream, tg);

	for (i = 0; i < dc->res_pool->pipe_count; i++)
		if (removed_pipe[i])
			dcn10_disable_plane(dc, &dc->current_state->res_ctx.pipe_ctx[i]);

	if (dc->hwseq->wa.DEGVIDCN10_254)
		hubbub1_wm_change_req_wa(dc->res_pool->hubbub);
}

static void dcn10_stereo_hw_frame_pack_wa(struct dc *dc, struct dc_state *context)
{
	uint8_t i;

	for (i = 0; i < context->stream_count; i++) {
		if (context->streams[i]->timing.timing_3d_format
				== TIMING_3D_FORMAT_HW_FRAME_PACKING) {
			/*
			 * Disable stutter
			 */
			hubbub1_allow_self_refresh_control(dc->res_pool->hubbub, false);
			break;
		}
	}
}

static void dcn10_prepare_bandwidth(
		struct dc *dc,
		struct dc_state *context)
{
	struct hubbub *hubbub = dc->res_pool->hubbub;

	if (dc->debug.sanity_checks)
		dcn10_verify_allow_pstate_change_high(dc);

	if (!IS_FPGA_MAXIMUS_DC(dc->ctx->dce_environment)) {
		if (context->stream_count == 0)
			context->bw_ctx.bw.dcn.clk.phyclk_khz = 0;

		dc->res_pool->clk_mgr->funcs->update_clocks(
				dc->res_pool->clk_mgr,
				context,
				false);
	}

<<<<<<< HEAD
	hubbub1_program_watermarks(dc->res_pool->hubbub,
			&context->bw.dcn.watermarks,
			dc->res_pool->ref_clock_inKhz / 1000,
=======
	hubbub->funcs->program_watermarks(hubbub,
			&context->bw_ctx.bw.dcn.watermarks,
			dc->res_pool->ref_clocks.dchub_ref_clock_inKhz / 1000,
>>>>>>> 0ecfebd2
			true);
	dcn10_stereo_hw_frame_pack_wa(dc, context);

	if (dc->debug.pplib_wm_report_mode == WM_REPORT_OVERRIDE)
		dcn_bw_notify_pplib_of_wm_ranges(dc);

	if (dc->debug.sanity_checks)
		dcn10_verify_allow_pstate_change_high(dc);
}

static void dcn10_optimize_bandwidth(
		struct dc *dc,
		struct dc_state *context)
{
<<<<<<< HEAD
	if (dc->debug.sanity_checks)
		dcn10_verify_allow_pstate_change_high(dc);

	if (!IS_FPGA_MAXIMUS_DC(dc->ctx->dce_environment)) {
		if (context->stream_count == 0)
			context->bw.dcn.clk.phyclk_khz = 0;

=======
	struct hubbub *hubbub = dc->res_pool->hubbub;

	if (dc->debug.sanity_checks)
		dcn10_verify_allow_pstate_change_high(dc);

	if (!IS_FPGA_MAXIMUS_DC(dc->ctx->dce_environment)) {
		if (context->stream_count == 0)
			context->bw_ctx.bw.dcn.clk.phyclk_khz = 0;

>>>>>>> 0ecfebd2
		dc->res_pool->clk_mgr->funcs->update_clocks(
				dc->res_pool->clk_mgr,
				context,
				true);
	}

	hubbub->funcs->program_watermarks(hubbub,
			&context->bw_ctx.bw.dcn.watermarks,
			dc->res_pool->ref_clocks.dchub_ref_clock_inKhz / 1000,
			true);
	dcn10_stereo_hw_frame_pack_wa(dc, context);

	if (dc->debug.pplib_wm_report_mode == WM_REPORT_OVERRIDE)
		dcn_bw_notify_pplib_of_wm_ranges(dc);

	if (dc->debug.sanity_checks)
		dcn10_verify_allow_pstate_change_high(dc);
}

static void set_drr(struct pipe_ctx **pipe_ctx,
		int num_pipes, int vmin, int vmax)
{
	int i = 0;
	struct drr_params params = {0};
	// DRR should set trigger event to monitor surface update event
	unsigned int event_triggers = 0x80;

	params.vertical_total_max = vmax;
	params.vertical_total_min = vmin;

	/* TODO: If multiple pipes are to be supported, you need
	 * some GSL stuff. Static screen triggers may be programmed differently
	 * as well.
	 */
	for (i = 0; i < num_pipes; i++) {
		pipe_ctx[i]->stream_res.tg->funcs->set_drr(
			pipe_ctx[i]->stream_res.tg, &params);
		if (vmax != 0 && vmin != 0)
			pipe_ctx[i]->stream_res.tg->funcs->set_static_screen_control(
					pipe_ctx[i]->stream_res.tg,
					event_triggers);
	}
}

static void get_position(struct pipe_ctx **pipe_ctx,
		int num_pipes,
		struct crtc_position *position)
{
	int i = 0;

	/* TODO: handle pipes > 1
	 */
	for (i = 0; i < num_pipes; i++)
		pipe_ctx[i]->stream_res.tg->funcs->get_position(pipe_ctx[i]->stream_res.tg, position);
}

static void set_static_screen_control(struct pipe_ctx **pipe_ctx,
		int num_pipes, const struct dc_static_screen_events *events)
{
	unsigned int i;
	unsigned int value = 0;

	if (events->surface_update)
		value |= 0x80;
	if (events->cursor_update)
		value |= 0x2;
	if (events->force_trigger)
		value |= 0x1;

	for (i = 0; i < num_pipes; i++)
		pipe_ctx[i]->stream_res.tg->funcs->
			set_static_screen_control(pipe_ctx[i]->stream_res.tg, value);
}

static void dcn10_config_stereo_parameters(
		struct dc_stream_state *stream, struct crtc_stereo_flags *flags)
{
	enum view_3d_format view_format = stream->view_format;
	enum dc_timing_3d_format timing_3d_format =\
			stream->timing.timing_3d_format;
	bool non_stereo_timing = false;

	if (timing_3d_format == TIMING_3D_FORMAT_NONE ||
		timing_3d_format == TIMING_3D_FORMAT_SIDE_BY_SIDE ||
		timing_3d_format == TIMING_3D_FORMAT_TOP_AND_BOTTOM)
		non_stereo_timing = true;

	if (non_stereo_timing == false &&
		view_format == VIEW_3D_FORMAT_FRAME_SEQUENTIAL) {

		flags->PROGRAM_STEREO         = 1;
		flags->PROGRAM_POLARITY       = 1;
		if (timing_3d_format == TIMING_3D_FORMAT_INBAND_FA ||
			timing_3d_format == TIMING_3D_FORMAT_DP_HDMI_INBAND_FA ||
			timing_3d_format == TIMING_3D_FORMAT_SIDEBAND_FA) {
			enum display_dongle_type dongle = \
					stream->link->ddc->dongle_type;
			if (dongle == DISPLAY_DONGLE_DP_VGA_CONVERTER ||
				dongle == DISPLAY_DONGLE_DP_DVI_CONVERTER ||
				dongle == DISPLAY_DONGLE_DP_HDMI_CONVERTER)
				flags->DISABLE_STEREO_DP_SYNC = 1;
		}
		flags->RIGHT_EYE_POLARITY =\
				stream->timing.flags.RIGHT_EYE_3D_POLARITY;
		if (timing_3d_format == TIMING_3D_FORMAT_HW_FRAME_PACKING)
			flags->FRAME_PACKED = 1;
	}

	return;
}

static void dcn10_setup_stereo(struct pipe_ctx *pipe_ctx, struct dc *dc)
{
	struct crtc_stereo_flags flags = { 0 };
	struct dc_stream_state *stream = pipe_ctx->stream;

	dcn10_config_stereo_parameters(stream, &flags);

	pipe_ctx->stream_res.opp->funcs->opp_program_stereo(
		pipe_ctx->stream_res.opp,
		flags.PROGRAM_STEREO == 1 ? true:false,
		&stream->timing);

	pipe_ctx->stream_res.tg->funcs->program_stereo(
		pipe_ctx->stream_res.tg,
		&stream->timing,
		&flags);

	return;
}

static struct hubp *get_hubp_by_inst(struct resource_pool *res_pool, int mpcc_inst)
{
	int i;

	for (i = 0; i < res_pool->pipe_count; i++) {
		if (res_pool->hubps[i]->inst == mpcc_inst)
			return res_pool->hubps[i];
	}
	ASSERT(false);
	return NULL;
}

static void dcn10_wait_for_mpcc_disconnect(
		struct dc *dc,
		struct resource_pool *res_pool,
		struct pipe_ctx *pipe_ctx)
{
	int mpcc_inst;

	if (dc->debug.sanity_checks) {
		dcn10_verify_allow_pstate_change_high(dc);
	}

	if (!pipe_ctx->stream_res.opp)
		return;

	for (mpcc_inst = 0; mpcc_inst < MAX_PIPES; mpcc_inst++) {
		if (pipe_ctx->stream_res.opp->mpcc_disconnect_pending[mpcc_inst]) {
			struct hubp *hubp = get_hubp_by_inst(res_pool, mpcc_inst);

			res_pool->mpc->funcs->wait_for_idle(res_pool->mpc, mpcc_inst);
			pipe_ctx->stream_res.opp->mpcc_disconnect_pending[mpcc_inst] = false;
			hubp->funcs->set_blank(hubp, true);
			/*DC_LOG_ERROR(dc->ctx->logger,
					"[debug_mpo: wait_for_mpcc finished waiting on mpcc %d]\n",
					i);*/
		}
	}

	if (dc->debug.sanity_checks) {
		dcn10_verify_allow_pstate_change_high(dc);
	}

}

static bool dcn10_dummy_display_power_gating(
	struct dc *dc,
	uint8_t controller_id,
	struct dc_bios *dcb,
	enum pipe_gating_control power_gating)
{
	return true;
}

static void dcn10_update_pending_status(struct pipe_ctx *pipe_ctx)
{
	struct dc_plane_state *plane_state = pipe_ctx->plane_state;
	struct timing_generator *tg = pipe_ctx->stream_res.tg;
	bool flip_pending;

	if (plane_state == NULL)
		return;

	flip_pending = pipe_ctx->plane_res.hubp->funcs->hubp_is_flip_pending(
					pipe_ctx->plane_res.hubp);

	plane_state->status.is_flip_pending = plane_state->status.is_flip_pending || flip_pending;

	if (!flip_pending)
		plane_state->status.current_address = plane_state->status.requested_address;

	if (plane_state->status.current_address.type == PLN_ADDR_TYPE_GRPH_STEREO &&
			tg->funcs->is_stereo_left_eye) {
		plane_state->status.is_right_eye =
				!tg->funcs->is_stereo_left_eye(pipe_ctx->stream_res.tg);
	}
}

static void dcn10_update_dchub(struct dce_hwseq *hws, struct dchub_init_data *dh_data)
{
	if (hws->ctx->dc->res_pool->hubbub != NULL) {
		struct hubp *hubp = hws->ctx->dc->res_pool->hubps[0];

		if (hubp->funcs->hubp_update_dchub)
			hubp->funcs->hubp_update_dchub(hubp, dh_data);
		else
			hubbub1_update_dchub(hws->ctx->dc->res_pool->hubbub, dh_data);
	}
}

static void dcn10_set_cursor_position(struct pipe_ctx *pipe_ctx)
{
	struct dc_cursor_position pos_cpy = pipe_ctx->stream->cursor_position;
	struct hubp *hubp = pipe_ctx->plane_res.hubp;
	struct dpp *dpp = pipe_ctx->plane_res.dpp;
	struct dc_cursor_mi_param param = {
		.pixel_clk_khz = pipe_ctx->stream->timing.pix_clk_100hz / 10,
<<<<<<< HEAD
		.ref_clk_khz = pipe_ctx->stream->ctx->dc->res_pool->ref_clock_inKhz,
=======
		.ref_clk_khz = pipe_ctx->stream->ctx->dc->res_pool->ref_clocks.dchub_ref_clock_inKhz,
>>>>>>> 0ecfebd2
		.viewport = pipe_ctx->plane_res.scl_data.viewport,
		.h_scale_ratio = pipe_ctx->plane_res.scl_data.ratios.horz,
		.v_scale_ratio = pipe_ctx->plane_res.scl_data.ratios.vert,
		.rotation = pipe_ctx->plane_state->rotation,
		.mirror = pipe_ctx->plane_state->horizontal_mirror
	};
	uint32_t x_plane = pipe_ctx->plane_state->dst_rect.x;
	uint32_t y_plane = pipe_ctx->plane_state->dst_rect.y;
	uint32_t x_offset = min(x_plane, pos_cpy.x);
	uint32_t y_offset = min(y_plane, pos_cpy.y);

<<<<<<< HEAD
	pos_cpy.x_hotspot += pipe_ctx->plane_state->dst_rect.x;
	pos_cpy.y_hotspot += pipe_ctx->plane_state->dst_rect.y;
=======
	pos_cpy.x -= x_offset;
	pos_cpy.y -= y_offset;
	pos_cpy.x_hotspot += (x_plane - x_offset);
	pos_cpy.y_hotspot += (y_plane - y_offset);
>>>>>>> 0ecfebd2

	if (pipe_ctx->plane_state->address.type
			== PLN_ADDR_TYPE_VIDEO_PROGRESSIVE)
		pos_cpy.enable = false;

	hubp->funcs->set_cursor_position(hubp, &pos_cpy, &param);
	dpp->funcs->set_cursor_position(dpp, &pos_cpy, &param, hubp->curs_attr.width, hubp->curs_attr.height);
}

static void dcn10_set_cursor_attribute(struct pipe_ctx *pipe_ctx)
{
	struct dc_cursor_attributes *attributes = &pipe_ctx->stream->cursor_attributes;

	pipe_ctx->plane_res.hubp->funcs->set_cursor_attributes(
			pipe_ctx->plane_res.hubp, attributes);
	pipe_ctx->plane_res.dpp->funcs->set_cursor_attributes(
		pipe_ctx->plane_res.dpp, attributes->color_format);
}

static void dcn10_set_cursor_sdr_white_level(struct pipe_ctx *pipe_ctx)
{
	uint32_t sdr_white_level = pipe_ctx->stream->cursor_attributes.sdr_white_level;
	struct fixed31_32 multiplier;
	struct dpp_cursor_attributes opt_attr = { 0 };
	uint32_t hw_scale = 0x3c00; // 1.0 default multiplier
	struct custom_float_format fmt;

	if (!pipe_ctx->plane_res.dpp->funcs->set_optional_cursor_attributes)
		return;

	fmt.exponenta_bits = 5;
	fmt.mantissa_bits = 10;
	fmt.sign = true;

	if (sdr_white_level > 80) {
		multiplier = dc_fixpt_from_fraction(sdr_white_level, 80);
		convert_to_custom_float_format(multiplier, &fmt, &hw_scale);
	}

	opt_attr.scale = hw_scale;
	opt_attr.bias = 0;

	pipe_ctx->plane_res.dpp->funcs->set_optional_cursor_attributes(
			pipe_ctx->plane_res.dpp, &opt_attr);
}

/**
* apply_front_porch_workaround  TODO FPGA still need?
*
* This is a workaround for a bug that has existed since R5xx and has not been
* fixed keep Front porch at minimum 2 for Interlaced mode or 1 for progressive.
*/
static void apply_front_porch_workaround(
	struct dc_crtc_timing *timing)
{
	if (timing->flags.INTERLACE == 1) {
		if (timing->v_front_porch < 2)
			timing->v_front_porch = 2;
	} else {
		if (timing->v_front_porch < 1)
			timing->v_front_porch = 1;
	}
}

int get_vupdate_offset_from_vsync(struct pipe_ctx *pipe_ctx)
{
	struct timing_generator *optc = pipe_ctx->stream_res.tg;
	const struct dc_crtc_timing *dc_crtc_timing = &pipe_ctx->stream->timing;
	struct dc_crtc_timing patched_crtc_timing;
	int vesa_sync_start;
	int asic_blank_end;
	int interlace_factor;
	int vertical_line_start;

	patched_crtc_timing = *dc_crtc_timing;
	apply_front_porch_workaround(&patched_crtc_timing);

	interlace_factor = patched_crtc_timing.flags.INTERLACE ? 2 : 1;

	vesa_sync_start = patched_crtc_timing.v_addressable +
			patched_crtc_timing.v_border_bottom +
			patched_crtc_timing.v_front_porch;

	asic_blank_end = (patched_crtc_timing.v_total -
			vesa_sync_start -
			patched_crtc_timing.v_border_top)
			* interlace_factor;

	vertical_line_start = asic_blank_end -
			optc->dlg_otg_param.vstartup_start + 1;

	return vertical_line_start;
}

<<<<<<< HEAD
=======
void lock_all_pipes(struct dc *dc,
	struct dc_state *context,
	bool lock)
{
	struct pipe_ctx *pipe_ctx;
	struct timing_generator *tg;
	int i;

	for (i = 0; i < dc->res_pool->pipe_count; i++) {
		pipe_ctx = &context->res_ctx.pipe_ctx[i];
		tg = pipe_ctx->stream_res.tg;
		/*
		 * Only lock the top pipe's tg to prevent redundant
		 * (un)locking. Also skip if pipe is disabled.
		 */
		if (pipe_ctx->top_pipe ||
		    !pipe_ctx->stream || !pipe_ctx->plane_state ||
		    !tg->funcs->is_tg_enabled(tg))
			continue;

		if (lock)
			tg->funcs->lock(tg);
		else
			tg->funcs->unlock(tg);
	}
}

>>>>>>> 0ecfebd2
static void calc_vupdate_position(
		struct pipe_ctx *pipe_ctx,
		uint32_t *start_line,
		uint32_t *end_line)
{
	const struct dc_crtc_timing *dc_crtc_timing = &pipe_ctx->stream->timing;
	int vline_int_offset_from_vupdate =
			pipe_ctx->stream->periodic_interrupt0.lines_offset;
	int vupdate_offset_from_vsync = get_vupdate_offset_from_vsync(pipe_ctx);
	int start_position;

	if (vline_int_offset_from_vupdate > 0)
		vline_int_offset_from_vupdate--;
	else if (vline_int_offset_from_vupdate < 0)
		vline_int_offset_from_vupdate++;

	start_position = vline_int_offset_from_vupdate + vupdate_offset_from_vsync;

	if (start_position >= 0)
		*start_line = start_position;
	else
		*start_line = dc_crtc_timing->v_total + start_position - 1;

	*end_line = *start_line + 2;

	if (*end_line >= dc_crtc_timing->v_total)
		*end_line = 2;
}

static void cal_vline_position(
		struct pipe_ctx *pipe_ctx,
		enum vline_select vline,
		uint32_t *start_line,
		uint32_t *end_line)
{
	enum vertical_interrupt_ref_point ref_point = INVALID_POINT;

	if (vline == VLINE0)
		ref_point = pipe_ctx->stream->periodic_interrupt0.ref_point;
	else if (vline == VLINE1)
		ref_point = pipe_ctx->stream->periodic_interrupt1.ref_point;

	switch (ref_point) {
	case START_V_UPDATE:
		calc_vupdate_position(
				pipe_ctx,
				start_line,
				end_line);
		break;
	case START_V_SYNC:
		// Suppose to do nothing because vsync is 0;
		break;
	default:
		ASSERT(0);
		break;
	}
}

static void dcn10_setup_periodic_interrupt(
		struct pipe_ctx *pipe_ctx,
		enum vline_select vline)
{
	struct timing_generator *tg = pipe_ctx->stream_res.tg;

	if (vline == VLINE0) {
		uint32_t start_line = 0;
		uint32_t end_line = 0;

		cal_vline_position(pipe_ctx, vline, &start_line, &end_line);

		tg->funcs->setup_vertical_interrupt0(tg, start_line, end_line);

	} else if (vline == VLINE1) {
		pipe_ctx->stream_res.tg->funcs->setup_vertical_interrupt1(
				tg,
				pipe_ctx->stream->periodic_interrupt1.lines_offset);
	}
}

static void dcn10_setup_vupdate_interrupt(struct pipe_ctx *pipe_ctx)
{
	struct timing_generator *tg = pipe_ctx->stream_res.tg;
	int start_line = get_vupdate_offset_from_vsync(pipe_ctx);

	if (start_line < 0) {
		ASSERT(0);
		start_line = 0;
	}

	if (tg->funcs->setup_vertical_interrupt2)
		tg->funcs->setup_vertical_interrupt2(tg, start_line);
}

<<<<<<< HEAD
=======
static void dcn10_unblank_stream(struct pipe_ctx *pipe_ctx,
		struct dc_link_settings *link_settings)
{
	struct encoder_unblank_param params = { { 0 } };
	struct dc_stream_state *stream = pipe_ctx->stream;
	struct dc_link *link = stream->link;

	/* only 3 items below are used by unblank */
	params.timing = pipe_ctx->stream->timing;

	params.link_settings.link_rate = link_settings->link_rate;

	if (dc_is_dp_signal(pipe_ctx->stream->signal)) {
		if (params.timing.pixel_encoding == PIXEL_ENCODING_YCBCR420)
			params.timing.pix_clk_100hz /= 2;
		pipe_ctx->stream_res.stream_enc->funcs->dp_unblank(pipe_ctx->stream_res.stream_enc, &params);
	}

	if (link->local_sink && link->local_sink->sink_signal == SIGNAL_TYPE_EDP) {
		link->dc->hwss.edp_backlight_control(link, true);
	}
}

>>>>>>> 0ecfebd2
static const struct hw_sequencer_funcs dcn10_funcs = {
	.program_gamut_remap = program_gamut_remap,
	.init_hw = dcn10_init_hw,
	.init_pipes = dcn10_init_pipes,
	.apply_ctx_to_hw = dce110_apply_ctx_to_hw,
	.apply_ctx_for_surface = dcn10_apply_ctx_for_surface,
	.update_plane_addr = dcn10_update_plane_addr,
	.plane_atomic_disconnect = hwss1_plane_atomic_disconnect,
	.update_dchub = dcn10_update_dchub,
	.update_mpcc = dcn10_update_mpcc,
	.update_pending_status = dcn10_update_pending_status,
	.set_input_transfer_func = dcn10_set_input_transfer_func,
	.set_output_transfer_func = dcn10_set_output_transfer_func,
	.program_output_csc = dcn10_program_output_csc,
	.power_down = dce110_power_down,
	.enable_accelerated_mode = dce110_enable_accelerated_mode,
	.enable_timing_synchronization = dcn10_enable_timing_synchronization,
	.enable_per_frame_crtc_position_reset = dcn10_enable_per_frame_crtc_position_reset,
	.update_info_frame = dce110_update_info_frame,
	.enable_stream = dce110_enable_stream,
	.disable_stream = dce110_disable_stream,
	.unblank_stream = dcn10_unblank_stream,
	.blank_stream = dce110_blank_stream,
	.enable_audio_stream = dce110_enable_audio_stream,
	.disable_audio_stream = dce110_disable_audio_stream,
	.enable_display_power_gating = dcn10_dummy_display_power_gating,
	.disable_plane = dcn10_disable_plane,
	.blank_pixel_data = dcn10_blank_pixel_data,
	.pipe_control_lock = dcn10_pipe_control_lock,
	.prepare_bandwidth = dcn10_prepare_bandwidth,
	.optimize_bandwidth = dcn10_optimize_bandwidth,
<<<<<<< HEAD
	.reset_hw_ctx_wrap = reset_hw_ctx_wrap,
=======
	.reset_hw_ctx_wrap = dcn10_reset_hw_ctx_wrap,
>>>>>>> 0ecfebd2
	.enable_stream_timing = dcn10_enable_stream_timing,
	.set_drr = set_drr,
	.get_position = get_position,
	.set_static_screen_control = set_static_screen_control,
	.setup_stereo = dcn10_setup_stereo,
	.set_avmute = dce110_set_avmute,
	.log_hw_state = dcn10_log_hw_state,
	.get_hw_state = dcn10_get_hw_state,
	.clear_status_bits = dcn10_clear_status_bits,
	.wait_for_mpcc_disconnect = dcn10_wait_for_mpcc_disconnect,
	.edp_backlight_control = hwss_edp_backlight_control,
	.edp_power_control = hwss_edp_power_control,
	.edp_wait_for_hpd_ready = hwss_edp_wait_for_hpd_ready,
	.set_cursor_position = dcn10_set_cursor_position,
	.set_cursor_attribute = dcn10_set_cursor_attribute,
	.set_cursor_sdr_white_level = dcn10_set_cursor_sdr_white_level,
	.disable_stream_gating = NULL,
	.enable_stream_gating = NULL,
	.setup_periodic_interrupt = dcn10_setup_periodic_interrupt,
	.setup_vupdate_interrupt = dcn10_setup_vupdate_interrupt
};


void dcn10_hw_sequencer_construct(struct dc *dc)
{
	dc->hwss = dcn10_funcs;
}
<|MERGE_RESOLUTION|>--- conflicted
+++ resolved
@@ -974,18 +974,6 @@
 	for (i = 0; i < dc->res_pool->pipe_count; i++) {
 		struct timing_generator *tg = dc->res_pool->timing_generators[i];
 		struct pipe_ctx *pipe_ctx = &context->res_ctx.pipe_ctx[i];
-<<<<<<< HEAD
-
-		/* There is assumption that pipe_ctx is not mapping irregularly
-		 * to non-preferred front end. If pipe_ctx->stream is not NULL,
-		 * we will use the pipe, so don't disable
-		 */
-		if (pipe_ctx->stream != NULL)
-			continue;
-
-		if (tg->funcs->is_tg_enabled(tg))
-			tg->funcs->lock(tg);
-=======
 
 		/* There is assumption that pipe_ctx is not mapping irregularly
 		 * to non-preferred front end. If pipe_ctx->stream is not NULL,
@@ -993,7 +981,6 @@
 		 */
 		if (pipe_ctx->stream != NULL && can_apply_seamless_boot)
 			continue;
->>>>>>> 0ecfebd2
 
 		/* Blank controller using driver code instead of
 		 * command table.
@@ -1015,21 +1002,10 @@
 		struct dpp *dpp = dc->res_pool->dpps[i];
 		struct pipe_ctx *pipe_ctx = &context->res_ctx.pipe_ctx[i];
 
-<<<<<<< HEAD
-		// W/A for issue with dc_post_update_surfaces_to_stream
-		hubp->power_gated = true;
-
-=======
->>>>>>> 0ecfebd2
 		/* There is assumption that pipe_ctx is not mapping irregularly
 		 * to non-preferred front end. If pipe_ctx->stream is not NULL,
 		 * we will use the pipe, so don't disable
 		 */
-<<<<<<< HEAD
-		if (pipe_ctx->stream != NULL)
-			continue;
-
-=======
 		if (can_apply_seamless_boot &&
 			pipe_ctx->stream != NULL &&
 			pipe_ctx->stream_res.tg->funcs->is_tg_enabled(
@@ -1039,7 +1015,6 @@
 		/* Disable on the current state so the new one isn't cleared. */
 		pipe_ctx = &dc->current_state->res_ctx.pipe_ctx[i];
 
->>>>>>> 0ecfebd2
 		dpp->funcs->dpp_reset(dpp);
 
 		pipe_ctx->stream_res.tg = tg;
@@ -1083,7 +1058,6 @@
 		REG_WRITE(REFCLK_CNTL, 0);
 		REG_UPDATE(DCHUBBUB_GLOBAL_TIMER_CNTL, DCHUBBUB_GLOBAL_TIMER_ENABLE, 1);
 		REG_WRITE(DIO_MEM_PWR_CTRL, 0);
-<<<<<<< HEAD
 
 		if (!dc->debug.disable_clock_gate) {
 			/* enable all DCN clock gating */
@@ -1094,18 +1068,6 @@
 			REG_UPDATE(DCFCLK_CNTL, DCFCLK_GATE_DIS, 0);
 		}
 
-=======
-
-		if (!dc->debug.disable_clock_gate) {
-			/* enable all DCN clock gating */
-			REG_WRITE(DCCG_GATE_DISABLE_CNTL, 0);
-
-			REG_WRITE(DCCG_GATE_DISABLE_CNTL2, 0);
-
-			REG_UPDATE(DCFCLK_CNTL, DCFCLK_GATE_DIS, 0);
-		}
-
->>>>>>> 0ecfebd2
 		enable_power_gating_plane(dc->hwseq, true);
 
 		/* end of FPGA. Below if real ASIC */
@@ -1149,8 +1111,6 @@
 			link->link_enc->funcs->is_dig_enabled(link->link_enc))
 			link->link_status.link_active = true;
 	}
-<<<<<<< HEAD
-=======
 
 	/* If taking control over from VBIOS, we may want to optimize our first
 	 * mode set, so we need to skip powering down pipes until we know which
@@ -1170,7 +1130,6 @@
 
 		apply_DEGVIDCN10_253_wa(dc);
 	}
->>>>>>> 0ecfebd2
 
 	for (i = 0; i < dc->res_pool->audio_count; i++) {
 		struct audio *audio = dc->res_pool->audios[i];
@@ -1201,12 +1160,6 @@
 	enable_power_gating_plane(dc->hwseq, true);
 
 	memset(&dc->res_pool->clk_mgr->clks, 0, sizeof(dc->res_pool->clk_mgr->clks));
-<<<<<<< HEAD
-
-	if (dc->hwss.init_pipes)
-		dc->hwss.init_pipes(dc, dc->current_state);
-=======
->>>>>>> 0ecfebd2
 }
 
 static void dcn10_reset_hw_ctx_wrap(
@@ -1231,16 +1184,9 @@
 				pipe_need_reprogram(pipe_ctx_old, pipe_ctx)) {
 			struct clock_source *old_clk = pipe_ctx_old->clock_source;
 
-<<<<<<< HEAD
-			reset_back_end_for_pipe(dc, pipe_ctx_old, dc->current_state);
-			if (dc->hwss.enable_stream_gating) {
-				dc->hwss.enable_stream_gating(dc, pipe_ctx);
-			}
-=======
 			dcn10_reset_back_end_for_pipe(dc, pipe_ctx_old, dc->current_state);
 			if (dc->hwss.enable_stream_gating)
 				dc->hwss.enable_stream_gating(dc, pipe_ctx);
->>>>>>> 0ecfebd2
 			if (old_clk)
 				old_clk->funcs->cs_power_down(old_clk);
 		}
@@ -2124,11 +2070,7 @@
 	 * divided by 2
 	 */
 	if (plane_state->update_flags.bits.full_update) {
-<<<<<<< HEAD
-		bool should_divided_by_2 = context->bw.dcn.clk.dppclk_khz <=
-=======
 		bool should_divided_by_2 = context->bw_ctx.bw.dcn.clk.dppclk_khz <=
->>>>>>> 0ecfebd2
 				dc->res_pool->clk_mgr->clks.dispclk_khz / 2;
 
 		dpp->funcs->dpp_dppclk_control(
@@ -2466,27 +2408,6 @@
 	else
 		dcn10_pipe_control_lock(dc, top_pipe_to_program, false);
 
-	if (top_pipe_to_program->plane_state &&
-			top_pipe_to_program->plane_state->update_flags.bits.full_update)
-		for (i = 0; i < dc->res_pool->pipe_count; i++) {
-			struct pipe_ctx *pipe_ctx = &context->res_ctx.pipe_ctx[i];
-			tg = pipe_ctx->stream_res.tg;
-			/* Skip inactive pipes and ones already updated */
-			if (!pipe_ctx->stream || pipe_ctx->stream == stream
-					|| !pipe_ctx->plane_state
-					|| !tg->funcs->is_tg_enabled(tg))
-				continue;
-
-			tg->funcs->lock(tg);
-
-			pipe_ctx->plane_res.hubp->funcs->hubp_setup_interdependent(
-				pipe_ctx->plane_res.hubp,
-				&pipe_ctx->dlg_regs,
-				&pipe_ctx->ttu_regs);
-
-			tg->funcs->unlock(tg);
-		}
-
 	if (num_planes == 0)
 		false_optc_underflow_wa(dc, stream, tg);
 
@@ -2533,15 +2454,9 @@
 				false);
 	}
 
-<<<<<<< HEAD
-	hubbub1_program_watermarks(dc->res_pool->hubbub,
-			&context->bw.dcn.watermarks,
-			dc->res_pool->ref_clock_inKhz / 1000,
-=======
 	hubbub->funcs->program_watermarks(hubbub,
 			&context->bw_ctx.bw.dcn.watermarks,
 			dc->res_pool->ref_clocks.dchub_ref_clock_inKhz / 1000,
->>>>>>> 0ecfebd2
 			true);
 	dcn10_stereo_hw_frame_pack_wa(dc, context);
 
@@ -2556,15 +2471,6 @@
 		struct dc *dc,
 		struct dc_state *context)
 {
-<<<<<<< HEAD
-	if (dc->debug.sanity_checks)
-		dcn10_verify_allow_pstate_change_high(dc);
-
-	if (!IS_FPGA_MAXIMUS_DC(dc->ctx->dce_environment)) {
-		if (context->stream_count == 0)
-			context->bw.dcn.clk.phyclk_khz = 0;
-
-=======
 	struct hubbub *hubbub = dc->res_pool->hubbub;
 
 	if (dc->debug.sanity_checks)
@@ -2574,7 +2480,6 @@
 		if (context->stream_count == 0)
 			context->bw_ctx.bw.dcn.clk.phyclk_khz = 0;
 
->>>>>>> 0ecfebd2
 		dc->res_pool->clk_mgr->funcs->update_clocks(
 				dc->res_pool->clk_mgr,
 				context,
@@ -2803,11 +2708,7 @@
 	struct dpp *dpp = pipe_ctx->plane_res.dpp;
 	struct dc_cursor_mi_param param = {
 		.pixel_clk_khz = pipe_ctx->stream->timing.pix_clk_100hz / 10,
-<<<<<<< HEAD
-		.ref_clk_khz = pipe_ctx->stream->ctx->dc->res_pool->ref_clock_inKhz,
-=======
 		.ref_clk_khz = pipe_ctx->stream->ctx->dc->res_pool->ref_clocks.dchub_ref_clock_inKhz,
->>>>>>> 0ecfebd2
 		.viewport = pipe_ctx->plane_res.scl_data.viewport,
 		.h_scale_ratio = pipe_ctx->plane_res.scl_data.ratios.horz,
 		.v_scale_ratio = pipe_ctx->plane_res.scl_data.ratios.vert,
@@ -2819,15 +2720,10 @@
 	uint32_t x_offset = min(x_plane, pos_cpy.x);
 	uint32_t y_offset = min(y_plane, pos_cpy.y);
 
-<<<<<<< HEAD
-	pos_cpy.x_hotspot += pipe_ctx->plane_state->dst_rect.x;
-	pos_cpy.y_hotspot += pipe_ctx->plane_state->dst_rect.y;
-=======
 	pos_cpy.x -= x_offset;
 	pos_cpy.y -= y_offset;
 	pos_cpy.x_hotspot += (x_plane - x_offset);
 	pos_cpy.y_hotspot += (y_plane - y_offset);
->>>>>>> 0ecfebd2
 
 	if (pipe_ctx->plane_state->address.type
 			== PLN_ADDR_TYPE_VIDEO_PROGRESSIVE)
@@ -2922,8 +2818,6 @@
 	return vertical_line_start;
 }
 
-<<<<<<< HEAD
-=======
 void lock_all_pipes(struct dc *dc,
 	struct dc_state *context,
 	bool lock)
@@ -2951,7 +2845,6 @@
 	}
 }
 
->>>>>>> 0ecfebd2
 static void calc_vupdate_position(
 		struct pipe_ctx *pipe_ctx,
 		uint32_t *start_line,
@@ -3045,8 +2938,6 @@
 		tg->funcs->setup_vertical_interrupt2(tg, start_line);
 }
 
-<<<<<<< HEAD
-=======
 static void dcn10_unblank_stream(struct pipe_ctx *pipe_ctx,
 		struct dc_link_settings *link_settings)
 {
@@ -3070,7 +2961,6 @@
 	}
 }
 
->>>>>>> 0ecfebd2
 static const struct hw_sequencer_funcs dcn10_funcs = {
 	.program_gamut_remap = program_gamut_remap,
 	.init_hw = dcn10_init_hw,
@@ -3102,11 +2992,7 @@
 	.pipe_control_lock = dcn10_pipe_control_lock,
 	.prepare_bandwidth = dcn10_prepare_bandwidth,
 	.optimize_bandwidth = dcn10_optimize_bandwidth,
-<<<<<<< HEAD
-	.reset_hw_ctx_wrap = reset_hw_ctx_wrap,
-=======
 	.reset_hw_ctx_wrap = dcn10_reset_hw_ctx_wrap,
->>>>>>> 0ecfebd2
 	.enable_stream_timing = dcn10_enable_stream_timing,
 	.set_drr = set_drr,
 	.get_position = get_position,
