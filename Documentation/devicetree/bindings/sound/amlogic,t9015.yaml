# SPDX-License-Identifier: GPL-2.0
%YAML 1.2
---
$id: http://devicetree.org/schemas/sound/amlogic,t9015.yaml#
$schema: http://devicetree.org/meta-schemas/core.yaml#

title: Amlogic T9015 Internal Audio DAC

maintainers:
  - Jerome Brunet <jbrunet@baylibre.com>

allOf:
  - $ref: name-prefix.yaml#

properties:
  $nodename:
    pattern: "^audio-controller@.*"

  "#sound-dai-cells":
    const: 0

  compatible:
    items:
      - const: amlogic,t9015

  clocks:
    items:
      - description: Peripheral clock

  clock-names:
    items:
      - const: pclk

  reg:
    maxItems: 1

  resets:
    maxItems: 1

  AVDD-supply:
    description:
      Analogue power supply.

<<<<<<< HEAD
=======
  sound-name-prefix: true

>>>>>>> 754e0b0e
required:
  - "#sound-dai-cells"
  - compatible
  - reg
  - clocks
  - clock-names
  - resets
  - AVDD-supply

additionalProperties: false

examples:
  - |
    #include <dt-bindings/clock/g12a-clkc.h>
    #include <dt-bindings/reset/amlogic,meson-g12a-reset.h>

    acodec: audio-controller@32000 {
        compatible = "amlogic,t9015";
        reg = <0x32000 0x14>;
        #sound-dai-cells = <0>;
        clocks = <&clkc CLKID_AUDIO_CODEC>;
        clock-names = "pclk";
        resets = <&reset RESET_AUDIO_CODEC>;
        AVDD-supply = <&vddao_1v8>;
    };<|MERGE_RESOLUTION|>--- conflicted
+++ resolved
@@ -41,11 +41,8 @@
     description:
       Analogue power supply.
 
-<<<<<<< HEAD
-=======
   sound-name-prefix: true
 
->>>>>>> 754e0b0e
 required:
   - "#sound-dai-cells"
   - compatible
