Linux Kernel Makefiles

This document describes the Linux kernel Makefiles.

=== Table of Contents

	=== 1 Overview
	=== 2 Who does what
	=== 3 The kbuild files
	   --- 3.1 Goal definitions
	   --- 3.2 Built-in object goals - obj-y
	   --- 3.3 Loadable module goals - obj-m
	   --- 3.4 Objects which export symbols
	   --- 3.5 Library file goals - lib-y
	   --- 3.6 Descending down in directories
	   --- 3.7 Compilation flags
	   --- 3.8 Command line dependency
	   --- 3.9 Dependency tracking
	   --- 3.10 Special Rules
	   --- 3.11 $(CC) support functions
	   --- 3.12 $(LD) support functions

	=== 4 Host Program support
	   --- 4.1 Simple Host Program
	   --- 4.2 Composite Host Programs
	   --- 4.3 Defining shared libraries
	   --- 4.4 Using C++ for host programs
	   --- 4.5 Controlling compiler options for host programs
	   --- 4.6 When host programs are actually built
	   --- 4.7 Using hostprogs-$(CONFIG_FOO)

	=== 5 Kbuild clean infrastructure

	=== 6 Architecture Makefiles
	   --- 6.1 Set variables to tweak the build to the architecture
	   --- 6.2 Add prerequisites to archprepare:
	   --- 6.3 List directories to visit when descending
	   --- 6.4 Architecture-specific boot images
	   --- 6.5 Building non-kbuild targets
	   --- 6.6 Commands useful for building a boot image
	   --- 6.7 Custom kbuild commands
	   --- 6.8 Preprocessing linker scripts

	=== 7 Kbuild syntax for exported headers
		--- 7.1 header-y
		--- 7.2 objhdr-y
		--- 7.3 destination-y

	=== 8 Kbuild Variables
	=== 9 Makefile language
	=== 10 Credits
	=== 11 TODO

=== 1 Overview

The Makefiles have five parts:

	Makefile		the top Makefile.
	.config			the kernel configuration file.
	arch/$(ARCH)/Makefile	the arch Makefile.
	scripts/Makefile.*	common rules etc. for all kbuild Makefiles.
	kbuild Makefiles	there are about 500 of these.

The top Makefile reads the .config file, which comes from the kernel
configuration process.

The top Makefile is responsible for building two major products: vmlinux
(the resident kernel image) and modules (any module files).
It builds these goals by recursively descending into the subdirectories of
the kernel source tree.
The list of subdirectories which are visited depends upon the kernel
configuration. The top Makefile textually includes an arch Makefile
with the name arch/$(ARCH)/Makefile. The arch Makefile supplies
architecture-specific information to the top Makefile.

Each subdirectory has a kbuild Makefile which carries out the commands
passed down from above. The kbuild Makefile uses information from the
.config file to construct various file lists used by kbuild to build
any built-in or modular targets.

scripts/Makefile.* contains all the definitions/rules etc. that
are used to build the kernel based on the kbuild makefiles.


=== 2 Who does what

People have four different relationships with the kernel Makefiles.

*Users* are people who build kernels.  These people type commands such as
"make menuconfig" or "make".  They usually do not read or edit
any kernel Makefiles (or any other source files).

*Normal developers* are people who work on features such as device
drivers, file systems, and network protocols.  These people need to
maintain the kbuild Makefiles for the subsystem they are
working on.  In order to do this effectively, they need some overall
knowledge about the kernel Makefiles, plus detailed knowledge about the
public interface for kbuild.

*Arch developers* are people who work on an entire architecture, such
as sparc or ia64.  Arch developers need to know about the arch Makefile
as well as kbuild Makefiles.

*Kbuild developers* are people who work on the kernel build system itself.
These people need to know about all aspects of the kernel Makefiles.

This document is aimed towards normal developers and arch developers.


=== 3 The kbuild files

Most Makefiles within the kernel are kbuild Makefiles that use the
kbuild infrastructure. This chapter introduces the syntax used in the
kbuild makefiles.
The preferred name for the kbuild files are 'Makefile' but 'Kbuild' can
be used and if both a 'Makefile' and a 'Kbuild' file exists, then the 'Kbuild'
file will be used.

Section 3.1 "Goal definitions" is a quick intro, further chapters provide
more details, with real examples.

--- 3.1 Goal definitions

	Goal definitions are the main part (heart) of the kbuild Makefile.
	These lines define the files to be built, any special compilation
	options, and any subdirectories to be entered recursively.

	The most simple kbuild makefile contains one line:

	Example:
		obj-y += foo.o

	This tells kbuild that there is one object in that directory, named
	foo.o. foo.o will be built from foo.c or foo.S.

	If foo.o shall be built as a module, the variable obj-m is used.
	Therefore the following pattern is often used:

	Example:
		obj-$(CONFIG_FOO) += foo.o

	$(CONFIG_FOO) evaluates to either y (for built-in) or m (for module).
	If CONFIG_FOO is neither y nor m, then the file will not be compiled
	nor linked.

--- 3.2 Built-in object goals - obj-y

	The kbuild Makefile specifies object files for vmlinux
	in the $(obj-y) lists.  These lists depend on the kernel
	configuration.

	Kbuild compiles all the $(obj-y) files.  It then calls
	"$(LD) -r" to merge these files into one built-in.o file.
	built-in.o is later linked into vmlinux by the parent Makefile.

	The order of files in $(obj-y) is significant.  Duplicates in
	the lists are allowed: the first instance will be linked into
	built-in.o and succeeding instances will be ignored.

	Link order is significant, because certain functions
	(module_init() / __initcall) will be called during boot in the
	order they appear. So keep in mind that changing the link
	order may e.g. change the order in which your SCSI
	controllers are detected, and thus your disks are renumbered.

	Example:
		#drivers/isdn/i4l/Makefile
		# Makefile for the kernel ISDN subsystem and device drivers.
		# Each configuration option enables a list of files.
		obj-$(CONFIG_ISDN_I4L)         += isdn.o
		obj-$(CONFIG_ISDN_PPP_BSDCOMP) += isdn_bsdcomp.o

--- 3.3 Loadable module goals - obj-m

	$(obj-m) specify object files which are built as loadable
	kernel modules.

	A module may be built from one source file or several source
	files. In the case of one source file, the kbuild makefile
	simply adds the file to $(obj-m).

	Example:
		#drivers/isdn/i4l/Makefile
		obj-$(CONFIG_ISDN_PPP_BSDCOMP) += isdn_bsdcomp.o

	Note: In this example $(CONFIG_ISDN_PPP_BSDCOMP) evaluates to 'm'

	If a kernel module is built from several source files, you specify
	that you want to build a module in the same way as above; however,
	kbuild needs to know which object files you want to build your
	module from, so you have to tell it by setting a $(<module_name>-y)
	variable.

	Example:
		#drivers/isdn/i4l/Makefile
		obj-$(CONFIG_ISDN_I4L) += isdn.o
		isdn-y := isdn_net_lib.o isdn_v110.o isdn_common.o

	In this example, the module name will be isdn.o. Kbuild will
	compile the objects listed in $(isdn-y) and then run
	"$(LD) -r" on the list of these files to generate isdn.o.

	Due to kbuild recognizing $(<module_name>-y) for composite objects,
	you can use the value of a CONFIG_ symbol to optionally include an
	object file as part of a composite object.

	Example:
		#fs/ext2/Makefile
	        obj-$(CONFIG_EXT2_FS) += ext2.o
		ext2-y := balloc.o dir.o file.o ialloc.o inode.o ioctl.o \
			  namei.o super.o symlink.o
	        ext2-$(CONFIG_EXT2_FS_XATTR) += xattr.o xattr_user.o \
						xattr_trusted.o

	In this example, xattr.o, xattr_user.o and xattr_trusted.o are only
	part of the composite object ext2.o if $(CONFIG_EXT2_FS_XATTR)
	evaluates to 'y'.

	Note: Of course, when you are building objects into the kernel,
	the syntax above will also work. So, if you have CONFIG_EXT2_FS=y,
	kbuild will build an ext2.o file for you out of the individual
	parts and then link this into built-in.o, as you would expect.

--- 3.4 Objects which export symbols

	No special notation is required in the makefiles for
	modules exporting symbols.

--- 3.5 Library file goals - lib-y

	Objects listed with obj-* are used for modules, or
	combined in a built-in.o for that specific directory.
	There is also the possibility to list objects that will
	be included in a library, lib.a.
	All objects listed with lib-y are combined in a single
	library for that directory.
	Objects that are listed in obj-y and additionally listed in
	lib-y will not be included in the library, since they will
	be accessible anyway.
	For consistency, objects listed in lib-m will be included in lib.a.

	Note that the same kbuild makefile may list files to be built-in
	and to be part of a library. Therefore the same directory
	may contain both a built-in.o and a lib.a file.

	Example:
		#arch/x86/lib/Makefile
		lib-y    := delay.o

	This will create a library lib.a based on delay.o. For kbuild to
	actually recognize that there is a lib.a being built, the directory
	shall be listed in libs-y.
	See also "6.3 List directories to visit when descending".

	Use of lib-y is normally restricted to lib/ and arch/*/lib.

--- 3.6 Descending down in directories

	A Makefile is only responsible for building objects in its own
	directory. Files in subdirectories should be taken care of by
	Makefiles in these subdirs. The build system will automatically
	invoke make recursively in subdirectories, provided you let it know of
	them.

	To do so, obj-y and obj-m are used.
	ext2 lives in a separate directory, and the Makefile present in fs/
	tells kbuild to descend down using the following assignment.

	Example:
		#fs/Makefile
		obj-$(CONFIG_EXT2_FS) += ext2/

	If CONFIG_EXT2_FS is set to either 'y' (built-in) or 'm' (modular)
	the corresponding obj- variable will be set, and kbuild will descend
	down in the ext2 directory.
	Kbuild only uses this information to decide that it needs to visit
	the directory, it is the Makefile in the subdirectory that
	specifies what is modules and what is built-in.

	It is good practice to use a CONFIG_ variable when assigning directory
	names. This allows kbuild to totally skip the directory if the
	corresponding CONFIG_ option is neither 'y' nor 'm'.

--- 3.7 Compilation flags

    ccflags-y, asflags-y and ldflags-y
	These three flags apply only to the kbuild makefile in which they
	are assigned. They are used for all the normal cc, as and ld
	invocations happening during a recursive build.
	Note: Flags with the same behaviour were previously named:
	EXTRA_CFLAGS, EXTRA_AFLAGS and EXTRA_LDFLAGS.
	They are still supported but their usage is deprecated.

	ccflags-y specifies options for compiling with $(CC).

	Example:
		# drivers/acpi/Makefile
		ccflags-y := -Os
		ccflags-$(CONFIG_ACPI_DEBUG) += -DACPI_DEBUG_OUTPUT

	This variable is necessary because the top Makefile owns the
	variable $(KBUILD_CFLAGS) and uses it for compilation flags for the
	entire tree.

	asflags-y specifies options for assembling with $(AS).

	Example:
		#arch/sparc/kernel/Makefile
		asflags-y := -ansi

	ldflags-y specifies options for linking with $(LD).

	Example:
		#arch/cris/boot/compressed/Makefile
		ldflags-y += -T $(srctree)/$(src)/decompress_$(arch-y).lds

    subdir-ccflags-y, subdir-asflags-y
	The two flags listed above are similar to ccflags-y and asflags-y.
	The difference is that the subdir- variants have effect for the kbuild
	file where they are present and all subdirectories.
	Options specified using subdir-* are added to the commandline before
	the options specified using the non-subdir variants.

	Example:
		subdir-ccflags-y := -Werror

    CFLAGS_$@, AFLAGS_$@

	CFLAGS_$@ and AFLAGS_$@ only apply to commands in current
	kbuild makefile.

	$(CFLAGS_$@) specifies per-file options for $(CC).  The $@
	part has a literal value which specifies the file that it is for.

	Example:
		# drivers/scsi/Makefile
		CFLAGS_aha152x.o =   -DAHA152X_STAT -DAUTOCONF
		CFLAGS_gdth.o    = # -DDEBUG_GDTH=2 -D__SERIAL__ -D__COM2__ \
				     -DGDTH_STATISTICS

	These two lines specify compilation flags for aha152x.o and gdth.o.

	$(AFLAGS_$@) is a similar feature for source files in assembly
	languages.

	Example:
		# arch/arm/kernel/Makefile
		AFLAGS_head.o        := -DTEXT_OFFSET=$(TEXT_OFFSET)
		AFLAGS_crunch-bits.o := -Wa,-mcpu=ep9312
		AFLAGS_iwmmxt.o      := -Wa,-mcpu=iwmmxt


--- 3.9 Dependency tracking

	Kbuild tracks dependencies on the following:
	1) All prerequisite files (both *.c and *.h)
	2) CONFIG_ options used in all prerequisite files
	3) Command-line used to compile target

	Thus, if you change an option to $(CC) all affected files will
	be re-compiled.

--- 3.10 Special Rules

	Special rules are used when the kbuild infrastructure does
	not provide the required support. A typical example is
	header files generated during the build process.
	Another example are the architecture-specific Makefiles which
	need special rules to prepare boot images etc.

	Special rules are written as normal Make rules.
	Kbuild is not executing in the directory where the Makefile is
	located, so all special rules shall provide a relative
	path to prerequisite files and target files.

	Two variables are used when defining special rules:

    $(src)
	$(src) is a relative path which points to the directory
	where the Makefile is located. Always use $(src) when
	referring to files located in the src tree.

    $(obj)
	$(obj) is a relative path which points to the directory
	where the target is saved. Always use $(obj) when
	referring to generated files.

	Example:
		#drivers/scsi/Makefile
		$(obj)/53c8xx_d.h: $(src)/53c7,8xx.scr $(src)/script_asm.pl
			$(CPP) -DCHIP=810 - < $< | ... $(src)/script_asm.pl

	This is a special rule, following the normal syntax
	required by make.
	The target file depends on two prerequisite files. References
	to the target file are prefixed with $(obj), references
	to prerequisites are referenced with $(src) (because they are not
	generated files).

    $(kecho)
	echoing information to user in a rule is often a good practice
	but when execution "make -s" one does not expect to see any output
	except for warnings/errors.
	To support this kbuild define $(kecho) which will echo out the
	text following $(kecho) to stdout except if "make -s" is used.

	Example:
		#arch/blackfin/boot/Makefile
		$(obj)/vmImage: $(obj)/vmlinux.gz
			$(call if_changed,uimage)
			@$(kecho) 'Kernel: $@ is ready'


--- 3.11 $(CC) support functions

	The kernel may be built with several different versions of
	$(CC), each supporting a unique set of features and options.
	kbuild provide basic support to check for valid options for $(CC).
	$(CC) is usually the gcc compiler, but other alternatives are
	available.

    as-option
	as-option is used to check if $(CC) -- when used to compile
	assembler (*.S) files -- supports the given option. An optional
	second option may be specified if the first option is not supported.

	Example:
		#arch/sh/Makefile
		cflags-y += $(call as-option,-Wa$(comma)-isa=$(isa-y),)

	In the above example, cflags-y will be assigned the option
	-Wa$(comma)-isa=$(isa-y) if it is supported by $(CC).
	The second argument is optional, and if supplied will be used
	if first argument is not supported.

    cc-ldoption
	cc-ldoption is used to check if $(CC) when used to link object files
	supports the given option.  An optional second option may be
	specified if first option are not supported.

	Example:
		#arch/i386/kernel/Makefile
		vsyscall-flags += $(call cc-ldoption, -Wl$(comma)--hash-style=sysv)

	In the above example, vsyscall-flags will be assigned the option
	-Wl$(comma)--hash-style=sysv if it is supported by $(CC).
	The second argument is optional, and if supplied will be used
	if first argument is not supported.

    as-instr
	as-instr checks if the assembler reports a specific instruction
	and then outputs either option1 or option2
	C escapes are supported in the test instruction
	Note: as-instr-option uses KBUILD_AFLAGS for $(AS) options

    cc-option
	cc-option is used to check if $(CC) supports a given option, and not
	supported to use an optional second option.

	Example:
		#arch/i386/Makefile
		cflags-y += $(call cc-option,-march=pentium-mmx,-march=i586)

	In the above example, cflags-y will be assigned the option
	-march=pentium-mmx if supported by $(CC), otherwise -march=i586.
	The second argument to cc-option is optional, and if omitted,
	cflags-y will be assigned no value if first option is not supported.
	Note: cc-option uses KBUILD_CFLAGS for $(CC) options

   cc-option-yn
	cc-option-yn is used to check if gcc supports a given option
	and return 'y' if supported, otherwise 'n'.

	Example:
		#arch/ppc/Makefile
		biarch := $(call cc-option-yn, -m32)
		aflags-$(biarch) += -a32
		cflags-$(biarch) += -m32

	In the above example, $(biarch) is set to y if $(CC) supports the -m32
	option. When $(biarch) equals 'y', the expanded variables $(aflags-y)
	and $(cflags-y) will be assigned the values -a32 and -m32,
	respectively.
	Note: cc-option-yn uses KBUILD_CFLAGS for $(CC) options

    cc-option-align
	gcc versions >= 3.0 changed the type of options used to specify
	alignment of functions, loops etc. $(cc-option-align), when used
	as prefix to the align options, will select the right prefix:
	gcc < 3.00
		cc-option-align = -malign
	gcc >= 3.00
		cc-option-align = -falign

	Example:
		KBUILD_CFLAGS += $(cc-option-align)-functions=4

	In the above example, the option -falign-functions=4 is used for
	gcc >= 3.00. For gcc < 3.00, -malign-functions=4 is used.
	Note: cc-option-align uses KBUILD_CFLAGS for $(CC) options

    cc-version
	cc-version returns a numerical version of the $(CC) compiler version.
	The format is <major><minor> where both are two digits. So for example
	gcc 3.41 would return 0341.
	cc-version is useful when a specific $(CC) version is faulty in one
	area, for example -mregparm=3 was broken in some gcc versions
	even though the option was accepted by gcc.

	Example:
		#arch/i386/Makefile
		cflags-y += $(shell \
		if [ $(call cc-version) -ge 0300 ] ; then \
			echo "-mregparm=3"; fi ;)

	In the above example, -mregparm=3 is only used for gcc version greater
	than or equal to gcc 3.0.

    cc-ifversion
	cc-ifversion tests the version of $(CC) and equals last argument if
	version expression is true.

	Example:
		#fs/reiserfs/Makefile
		ccflags-y := $(call cc-ifversion, -lt, 0402, -O1)

	In this example, ccflags-y will be assigned the value -O1 if the
	$(CC) version is less than 4.2.
	cc-ifversion takes all the shell operators:
	-eq, -ne, -lt, -le, -gt, and -ge
	The third parameter may be a text as in this example, but it may also
	be an expanded variable or a macro.

    cc-fullversion
	cc-fullversion is useful when the exact version of gcc is needed.
	One typical use-case is when a specific GCC version is broken.
	cc-fullversion points out a more specific version than cc-version does.

	Example:
		#arch/powerpc/Makefile
		$(Q)if test "$(call cc-fullversion)" = "040200" ; then \
			echo -n '*** GCC-4.2.0 cannot compile the 64-bit powerpc ' ; \
			false ; \
		fi

	In this example for a specific GCC version the build will error out explaining
	to the user why it stops.

    cc-cross-prefix
	cc-cross-prefix is used to check if there exists a $(CC) in path with
	one of the listed prefixes. The first prefix where there exist a
	prefix$(CC) in the PATH is returned - and if no prefix$(CC) is found
	then nothing is returned.
	Additional prefixes are separated by a single space in the
	call of cc-cross-prefix.
	This functionality is useful for architecture Makefiles that try
	to set CROSS_COMPILE to well-known values but may have several
	values to select between.
	It is recommended only to try to set CROSS_COMPILE if it is a cross
	build (host arch is different from target arch). And if CROSS_COMPILE
	is already set then leave it with the old value.

	Example:
		#arch/m68k/Makefile
		ifneq ($(SUBARCH),$(ARCH))
		        ifeq ($(CROSS_COMPILE),)
		               CROSS_COMPILE := $(call cc-cross-prefix, m68k-linux-gnu-)
			endif
		endif

--- 3.12 $(LD) support functions

    ld-option
	ld-option is used to check if $(LD) supports the supplied option.
	ld-option takes two options as arguments.
	The second argument is an optional option that can be used if the
	first option is not supported by $(LD).

	Example:
		#Makefile
		LDFLAGS_vmlinux += $(call really-ld-option, -X)


=== 4 Host Program support

Kbuild supports building executables on the host for use during the
compilation stage.
Two steps are required in order to use a host executable.

The first step is to tell kbuild that a host program exists. This is
done utilising the variable hostprogs-y.

The second step is to add an explicit dependency to the executable.
This can be done in two ways. Either add the dependency in a rule,
or utilise the variable $(always).
Both possibilities are described in the following.

--- 4.1 Simple Host Program

	In some cases there is a need to compile and run a program on the
	computer where the build is running.
	The following line tells kbuild that the program bin2hex shall be
	built on the build host.

	Example:
		hostprogs-y := bin2hex

	Kbuild assumes in the above example that bin2hex is made from a single
	c-source file named bin2hex.c located in the same directory as
	the Makefile.

--- 4.2 Composite Host Programs

	Host programs can be made up based on composite objects.
	The syntax used to define composite objects for host programs is
	similar to the syntax used for kernel objects.
	$(<executable>-objs) lists all objects used to link the final
	executable.

	Example:
		#scripts/lxdialog/Makefile
		hostprogs-y   := lxdialog
		lxdialog-objs := checklist.o lxdialog.o

	Objects with extension .o are compiled from the corresponding .c
	files. In the above example, checklist.c is compiled to checklist.o
	and lxdialog.c is compiled to lxdialog.o.
	Finally, the two .o files are linked to the executable, lxdialog.
	Note: The syntax <executable>-y is not permitted for host-programs.

--- 4.3 Defining shared libraries

	Objects with extension .so are considered shared libraries, and
	will be compiled as position independent objects.
	Kbuild provides support for shared libraries, but the usage
	shall be restricted.
	In the following example the libkconfig.so shared library is used
	to link the executable conf.

	Example:
		#scripts/kconfig/Makefile
		hostprogs-y     := conf
		conf-objs       := conf.o libkconfig.so
		libkconfig-objs := expr.o type.o

	Shared libraries always require a corresponding -objs line, and
	in the example above the shared library libkconfig is composed by
	the two objects expr.o and type.o.
	expr.o and type.o will be built as position independent code and
	linked as a shared library libkconfig.so. C++ is not supported for
	shared libraries.

--- 4.4 Using C++ for host programs

	kbuild offers support for host programs written in C++. This was
	introduced solely to support kconfig, and is not recommended
	for general use.

	Example:
		#scripts/kconfig/Makefile
		hostprogs-y   := qconf
		qconf-cxxobjs := qconf.o

	In the example above the executable is composed of the C++ file
	qconf.cc - identified by $(qconf-cxxobjs).

	If qconf is composed by a mixture of .c and .cc files, then an
	additional line can be used to identify this.

	Example:
		#scripts/kconfig/Makefile
		hostprogs-y   := qconf
		qconf-cxxobjs := qconf.o
		qconf-objs    := check.o

--- 4.5 Controlling compiler options for host programs

	When compiling host programs, it is possible to set specific flags.
	The programs will always be compiled utilising $(HOSTCC) passed
	the options specified in $(HOSTCFLAGS).
	To set flags that will take effect for all host programs created
	in that Makefile, use the variable HOST_EXTRACFLAGS.

	Example:
		#scripts/lxdialog/Makefile
		HOST_EXTRACFLAGS += -I/usr/include/ncurses

	To set specific flags for a single file the following construction
	is used:

	Example:
		#arch/ppc64/boot/Makefile
		HOSTCFLAGS_piggyback.o := -DKERNELBASE=$(KERNELBASE)

	It is also possible to specify additional options to the linker.

	Example:
		#scripts/kconfig/Makefile
		HOSTLOADLIBES_qconf := -L$(QTDIR)/lib

	When linking qconf, it will be passed the extra option
	"-L$(QTDIR)/lib".

--- 4.6 When host programs are actually built

	Kbuild will only build host-programs when they are referenced
	as a prerequisite.
	This is possible in two ways:

	(1) List the prerequisite explicitly in a special rule.

	Example:
		#drivers/pci/Makefile
		hostprogs-y := gen-devlist
		$(obj)/devlist.h: $(src)/pci.ids $(obj)/gen-devlist
			( cd $(obj); ./gen-devlist ) < $<

	The target $(obj)/devlist.h will not be built before
	$(obj)/gen-devlist is updated. Note that references to
	the host programs in special rules must be prefixed with $(obj).

	(2) Use $(always)
	When there is no suitable special rule, and the host program
	shall be built when a makefile is entered, the $(always)
	variable shall be used.

	Example:
		#scripts/lxdialog/Makefile
		hostprogs-y   := lxdialog
		always        := $(hostprogs-y)

	This will tell kbuild to build lxdialog even if not referenced in
	any rule.

--- 4.7 Using hostprogs-$(CONFIG_FOO)

	A typical pattern in a Kbuild file looks like this:

	Example:
		#scripts/Makefile
		hostprogs-$(CONFIG_KALLSYMS) += kallsyms

	Kbuild knows about both 'y' for built-in and 'm' for module.
	So if a config symbol evaluate to 'm', kbuild will still build
	the binary. In other words, Kbuild handles hostprogs-m exactly
	like hostprogs-y. But only hostprogs-y is recommended to be used
	when no CONFIG symbols are involved.

=== 5 Kbuild clean infrastructure

"make clean" deletes most generated files in the obj tree where the kernel
is compiled. This includes generated files such as host programs.
Kbuild knows targets listed in $(hostprogs-y), $(hostprogs-m), $(always),
$(extra-y) and $(targets). They are all deleted during "make clean".
Files matching the patterns "*.[oas]", "*.ko", plus some additional files
generated by kbuild are deleted all over the kernel src tree when
"make clean" is executed.

Additional files can be specified in kbuild makefiles by use of $(clean-files).

	Example:
		#drivers/pci/Makefile
		clean-files := devlist.h classlist.h

When executing "make clean", the two files "devlist.h classlist.h" will
be deleted. Kbuild will assume files to be in same relative directory as the
Makefile except if an absolute path is specified (path starting with '/').

To delete a directory hierarchy use:

	Example:
		#scripts/package/Makefile
		clean-dirs := $(objtree)/debian/

This will delete the directory debian, including all subdirectories.
Kbuild will assume the directories to be in the same relative path as the
Makefile if no absolute path is specified (path does not start with '/').

Usually kbuild descends down in subdirectories due to "obj-* := dir/",
but in the architecture makefiles where the kbuild infrastructure
is not sufficient this sometimes needs to be explicit.

	Example:
		#arch/i386/boot/Makefile
		subdir- := compressed/

The above assignment instructs kbuild to descend down in the
directory compressed/ when "make clean" is executed.

To support the clean infrastructure in the Makefiles that builds the
final bootimage there is an optional target named archclean:

	Example:
		#arch/i386/Makefile
		archclean:
			$(Q)$(MAKE) $(clean)=arch/i386/boot

When "make clean" is executed, make will descend down in arch/i386/boot,
and clean as usual. The Makefile located in arch/i386/boot/ may use
the subdir- trick to descend further down.

Note 1: arch/$(ARCH)/Makefile cannot use "subdir-", because that file is
included in the top level makefile, and the kbuild infrastructure
is not operational at that point.

Note 2: All directories listed in core-y, libs-y, drivers-y and net-y will
be visited during "make clean".

=== 6 Architecture Makefiles

The top level Makefile sets up the environment and does the preparation,
before starting to descend down in the individual directories.
The top level makefile contains the generic part, whereas
arch/$(ARCH)/Makefile contains what is required to set up kbuild
for said architecture.
To do so, arch/$(ARCH)/Makefile sets up a number of variables and defines
a few targets.

When kbuild executes, the following steps are followed (roughly):
1) Configuration of the kernel => produce .config
2) Store kernel version in include/linux/version.h
3) Symlink include/asm to include/asm-$(ARCH)
4) Updating all other prerequisites to the target prepare:
   - Additional prerequisites are specified in arch/$(ARCH)/Makefile
5) Recursively descend down in all directories listed in
   init-* core* drivers-* net-* libs-* and build all targets.
   - The values of the above variables are expanded in arch/$(ARCH)/Makefile.
6) All object files are then linked and the resulting file vmlinux is
   located at the root of the obj tree.
   The very first objects linked are listed in head-y, assigned by
   arch/$(ARCH)/Makefile.
7) Finally, the architecture-specific part does any required post processing
   and builds the final bootimage.
   - This includes building boot records
   - Preparing initrd images and the like


--- 6.1 Set variables to tweak the build to the architecture

    LDFLAGS		Generic $(LD) options

	Flags used for all invocations of the linker.
	Often specifying the emulation is sufficient.

	Example:
		#arch/s390/Makefile
		LDFLAGS         := -m elf_s390
	Note: ldflags-y can be used to further customise
	the flags used. See chapter 3.7.

    LDFLAGS_MODULE	Options for $(LD) when linking modules

	LDFLAGS_MODULE is used to set specific flags for $(LD) when
	linking the .ko files used for modules.
	Default is "-r", for relocatable output.

    LDFLAGS_vmlinux	Options for $(LD) when linking vmlinux

	LDFLAGS_vmlinux is used to specify additional flags to pass to
	the linker when linking the final vmlinux image.
	LDFLAGS_vmlinux uses the LDFLAGS_$@ support.

	Example:
		#arch/i386/Makefile
		LDFLAGS_vmlinux := -e stext

    OBJCOPYFLAGS	objcopy flags

	When $(call if_changed,objcopy) is used to translate a .o file,
	the flags specified in OBJCOPYFLAGS will be used.
	$(call if_changed,objcopy) is often used to generate raw binaries on
	vmlinux.

	Example:
		#arch/s390/Makefile
		OBJCOPYFLAGS := -O binary

		#arch/s390/boot/Makefile
		$(obj)/image: vmlinux FORCE
			$(call if_changed,objcopy)

	In this example, the binary $(obj)/image is a binary version of
	vmlinux. The usage of $(call if_changed,xxx) will be described later.

    KBUILD_AFLAGS		$(AS) assembler flags

	Default value - see top level Makefile
	Append or modify as required per architecture.

	Example:
		#arch/sparc64/Makefile
		KBUILD_AFLAGS += -m64 -mcpu=ultrasparc

    KBUILD_CFLAGS		$(CC) compiler flags

	Default value - see top level Makefile
	Append or modify as required per architecture.

	Often, the KBUILD_CFLAGS variable depends on the configuration.

	Example:
		#arch/i386/Makefile
		cflags-$(CONFIG_M386) += -march=i386
		KBUILD_CFLAGS += $(cflags-y)

	Many arch Makefiles dynamically run the target C compiler to
	probe supported options:

		#arch/i386/Makefile

		...
		cflags-$(CONFIG_MPENTIUMII)     += $(call cc-option,\
						-march=pentium2,-march=i686)
		...
		# Disable unit-at-a-time mode ...
		KBUILD_CFLAGS += $(call cc-option,-fno-unit-at-a-time)
		...


	The first example utilises the trick that a config option expands
	to 'y' when selected.

    KBUILD_AFLAGS_KERNEL	$(AS) options specific for built-in
<<<<<<< HEAD

	$(KBUILD_AFLAGS_KERNEL) contains extra C compiler flags used to compile
	resident kernel code.

    KBUILD_AFLAGS_MODULE   Options for $(AS) when building modules

	$(KBUILD_AFLAGS_MODULE) is used to add arch specific options that
	are used for $(AS).
	From commandline AFLAGS_MODULE shall be used (see kbuild.txt).

    KBUILD_CFLAGS_KERNEL	$(CC) options specific for built-in

	$(KBUILD_CFLAGS_KERNEL) contains extra C compiler flags used to compile
	resident kernel code.

    KBUILD_CFLAGS_MODULE   Options for $(CC) when building modules

	$(KBUILD_CFLAGS_MODULE) is used to add arch specific options that
	are used for $(CC).
	From commandline CFLAGS_MODULE shall be used (see kbuild.txt).

    KBUILD_LDFLAGS_MODULE   Options for $(LD) when linking modules

=======

	$(KBUILD_AFLAGS_KERNEL) contains extra C compiler flags used to compile
	resident kernel code.

    KBUILD_AFLAGS_MODULE   Options for $(AS) when building modules

	$(KBUILD_AFLAGS_MODULE) is used to add arch specific options that
	are used for $(AS).
	From commandline AFLAGS_MODULE shall be used (see kbuild.txt).

    KBUILD_CFLAGS_KERNEL	$(CC) options specific for built-in

	$(KBUILD_CFLAGS_KERNEL) contains extra C compiler flags used to compile
	resident kernel code.

    KBUILD_CFLAGS_MODULE   Options for $(CC) when building modules

	$(KBUILD_CFLAGS_MODULE) is used to add arch specific options that
	are used for $(CC).
	From commandline CFLAGS_MODULE shall be used (see kbuild.txt).

    KBUILD_LDFLAGS_MODULE   Options for $(LD) when linking modules

>>>>>>> 56385a12
	$(KBUILD_LDFLAGS_MODULE) is used to add arch specific options
	used when linking modules. This is often a linker script.
	From commandline LDFLAGS_MODULE shall be used (see kbuild.txt).

--- 6.2 Add prerequisites to archprepare:

	The archprepare: rule is used to list prerequisites that need to be
	built before starting to descend down in the subdirectories.
	This is usually used for header files containing assembler constants.

		Example:
		#arch/arm/Makefile
		archprepare: maketools

	In this example, the file target maketools will be processed
	before descending down in the subdirectories.
	See also chapter XXX-TODO that describe how kbuild supports
	generating offset header files.


--- 6.3 List directories to visit when descending

	An arch Makefile cooperates with the top Makefile to define variables
	which specify how to build the vmlinux file.  Note that there is no
	corresponding arch-specific section for modules; the module-building
	machinery is all architecture-independent.


    head-y, init-y, core-y, libs-y, drivers-y, net-y

	$(head-y) lists objects to be linked first in vmlinux.
	$(libs-y) lists directories where a lib.a archive can be located.
	The rest list directories where a built-in.o object file can be
	located.

	$(init-y) objects will be located after $(head-y).
	Then the rest follows in this order:
	$(core-y), $(libs-y), $(drivers-y) and $(net-y).

	The top level Makefile defines values for all generic directories,
	and arch/$(ARCH)/Makefile only adds architecture-specific directories.

	Example:
		#arch/sparc64/Makefile
		core-y += arch/sparc64/kernel/
		libs-y += arch/sparc64/prom/ arch/sparc64/lib/
		drivers-$(CONFIG_OPROFILE)  += arch/sparc64/oprofile/


--- 6.4 Architecture-specific boot images

	An arch Makefile specifies goals that take the vmlinux file, compress
	it, wrap it in bootstrapping code, and copy the resulting files
	somewhere. This includes various kinds of installation commands.
	The actual goals are not standardized across architectures.

	It is common to locate any additional processing in a boot/
	directory below arch/$(ARCH)/.

	Kbuild does not provide any smart way to support building a
	target specified in boot/. Therefore arch/$(ARCH)/Makefile shall
	call make manually to build a target in boot/.

	The recommended approach is to include shortcuts in
	arch/$(ARCH)/Makefile, and use the full path when calling down
	into the arch/$(ARCH)/boot/Makefile.

	Example:
		#arch/i386/Makefile
		boot := arch/i386/boot
		bzImage: vmlinux
			$(Q)$(MAKE) $(build)=$(boot) $(boot)/$@

	"$(Q)$(MAKE) $(build)=<dir>" is the recommended way to invoke
	make in a subdirectory.

	There are no rules for naming architecture-specific targets,
	but executing "make help" will list all relevant targets.
	To support this, $(archhelp) must be defined.

	Example:
		#arch/i386/Makefile
		define archhelp
		  echo  '* bzImage      - Image (arch/$(ARCH)/boot/bzImage)'
		endif

	When make is executed without arguments, the first goal encountered
	will be built. In the top level Makefile the first goal present
	is all:.
	An architecture shall always, per default, build a bootable image.
	In "make help", the default goal is highlighted with a '*'.
	Add a new prerequisite to all: to select a default goal different
	from vmlinux.

	Example:
		#arch/i386/Makefile
		all: bzImage

	When "make" is executed without arguments, bzImage will be built.

--- 6.5 Building non-kbuild targets

    extra-y

	extra-y specify additional targets created in the current
	directory, in addition to any targets specified by obj-*.

	Listing all targets in extra-y is required for two purposes:
	1) Enable kbuild to check changes in command lines
	   - When $(call if_changed,xxx) is used
	2) kbuild knows what files to delete during "make clean"

	Example:
		#arch/i386/kernel/Makefile
		extra-y := head.o init_task.o

	In this example, extra-y is used to list object files that
	shall be built, but shall not be linked as part of built-in.o.


--- 6.6 Commands useful for building a boot image

	Kbuild provides a few macros that are useful when building a
	boot image.

    if_changed

	if_changed is the infrastructure used for the following commands.

	Usage:
		target: source(s) FORCE
			$(call if_changed,ld/objcopy/gzip)

	When the rule is evaluated, it is checked to see if any files
	need an update, or the command line has changed since the last
	invocation. The latter will force a rebuild if any options
	to the executable have changed.
	Any target that utilises if_changed must be listed in $(targets),
	otherwise the command line check will fail, and the target will
	always be built.
	Assignments to $(targets) are without $(obj)/ prefix.
	if_changed may be used in conjunction with custom commands as
	defined in 6.7 "Custom kbuild commands".

	Note: It is a typical mistake to forget the FORCE prerequisite.
	Another common pitfall is that whitespace is sometimes
	significant; for instance, the below will fail (note the extra space
	after the comma):
		target: source(s) FORCE
	#WRONG!#	$(call if_changed, ld/objcopy/gzip)

    ld
	Link target. Often, LDFLAGS_$@ is used to set specific options to ld.

    objcopy
	Copy binary. Uses OBJCOPYFLAGS usually specified in
	arch/$(ARCH)/Makefile.
	OBJCOPYFLAGS_$@ may be used to set additional options.

    gzip
	Compress target. Use maximum compression to compress target.

	Example:
		#arch/i386/boot/Makefile
		LDFLAGS_bootsect := -Ttext 0x0 -s --oformat binary
		LDFLAGS_setup    := -Ttext 0x0 -s --oformat binary -e begtext

		targets += setup setup.o bootsect bootsect.o
		$(obj)/setup $(obj)/bootsect: %: %.o FORCE
			$(call if_changed,ld)

	In this example, there are two possible targets, requiring different
	options to the linker. The linker options are specified using the
	LDFLAGS_$@ syntax - one for each potential target.
	$(targets) are assigned all potential targets, by which kbuild knows
	the targets and will:
		1) check for commandline changes
		2) delete target during make clean

	The ": %: %.o" part of the prerequisite is a shorthand that
	free us from listing the setup.o and bootsect.o files.
	Note: It is a common mistake to forget the "target :=" assignment,
	      resulting in the target file being recompiled for no
	      obvious reason.


--- 6.7 Custom kbuild commands

	When kbuild is executing with KBUILD_VERBOSE=0, then only a shorthand
	of a command is normally displayed.
	To enable this behaviour for custom commands kbuild requires
	two variables to be set:
	quiet_cmd_<command>	- what shall be echoed
	      cmd_<command>	- the command to execute

	Example:
		#
		quiet_cmd_image = BUILD   $@
		      cmd_image = $(obj)/tools/build $(BUILDFLAGS) \
		                                     $(obj)/vmlinux.bin > $@

		targets += bzImage
		$(obj)/bzImage: $(obj)/vmlinux.bin $(obj)/tools/build FORCE
			$(call if_changed,image)
			@echo 'Kernel: $@ is ready'

	When updating the $(obj)/bzImage target, the line

	BUILD    arch/i386/boot/bzImage

	will be displayed with "make KBUILD_VERBOSE=0".


--- 6.8 Preprocessing linker scripts

	When the vmlinux image is built, the linker script
	arch/$(ARCH)/kernel/vmlinux.lds is used.
	The script is a preprocessed variant of the file vmlinux.lds.S
	located in the same directory.
	kbuild knows .lds files and includes a rule *lds.S -> *lds.

	Example:
		#arch/i386/kernel/Makefile
		always := vmlinux.lds

		#Makefile
		export CPPFLAGS_vmlinux.lds += -P -C -U$(ARCH)

	The assignment to $(always) is used to tell kbuild to build the
	target vmlinux.lds.
	The assignment to $(CPPFLAGS_vmlinux.lds) tells kbuild to use the
	specified options when building the target vmlinux.lds.

	When building the *.lds target, kbuild uses the variables:
	KBUILD_CPPFLAGS	: Set in top-level Makefile
	cppflags-y	: May be set in the kbuild makefile
	CPPFLAGS_$(@F)  : Target specific flags.
	                  Note that the full filename is used in this
	                  assignment.

	The kbuild infrastructure for *lds file are used in several
	architecture-specific files.

=== 7 Kbuild syntax for exported headers

The kernel include a set of headers that is exported to userspace.
Many headers can be exported as-is but other headers require a
minimal pre-processing before they are ready for user-space.
The pre-processing does:
- drop kernel specific annotations
- drop include of compiler.h
- drop all sections that are kernel internal (guarded by ifdef __KERNEL__)

Each relevant directory contains a file name "Kbuild" which specifies the
headers to be exported.
See subsequent chapter for the syntax of the Kbuild file.

	--- 7.1 header-y

	header-y specify header files to be exported.

		Example:
			#include/linux/Kbuild
			header-y += usb/
			header-y += aio_abi.h

	The convention is to list one file per line and
	preferably in alphabetic order.

	header-y also specify which subdirectories to visit.
	A subdirectory is identified by a trailing '/' which
	can be seen in the example above for the usb subdirectory.

	Subdirectories are visited before their parent directories.

	--- 7.2 objhdr-y

	objhdr-y specifies generated files to be exported.
	Generated files are special as they need to be looked
	up in another directory when doing 'make O=...' builds.

		Example:
			#include/linux/Kbuild
			objhdr-y += version.h

	--- 7.3 destination-y

	When an architecture have a set of exported headers that needs to be
	exported to a different directory destination-y is used.
	destination-y specify the destination directory for all exported
	headers in the file where it is present.

		Example:
			#arch/xtensa/platforms/s6105/include/platform/Kbuild
			destination-y := include/linux

	In the example above all exported headers in the Kbuild file
	will be located in the directory "include/linux" when exported.


=== 8 Kbuild Variables

The top Makefile exports the following variables:

    VERSION, PATCHLEVEL, SUBLEVEL, EXTRAVERSION

	These variables define the current kernel version.  A few arch
	Makefiles actually use these values directly; they should use
	$(KERNELRELEASE) instead.

	$(VERSION), $(PATCHLEVEL), and $(SUBLEVEL) define the basic
	three-part version number, such as "2", "4", and "0".  These three
	values are always numeric.

	$(EXTRAVERSION) defines an even tinier sublevel for pre-patches
	or additional patches.	It is usually some non-numeric string
	such as "-pre4", and is often blank.

    KERNELRELEASE

	$(KERNELRELEASE) is a single string such as "2.4.0-pre4", suitable
	for constructing installation directory names or showing in
	version strings.  Some arch Makefiles use it for this purpose.

    ARCH

	This variable defines the target architecture, such as "i386",
	"arm", or "sparc". Some kbuild Makefiles test $(ARCH) to
	determine which files to compile.

	By default, the top Makefile sets $(ARCH) to be the same as the
	host system architecture.  For a cross build, a user may
	override the value of $(ARCH) on the command line:

	    make ARCH=m68k ...


    INSTALL_PATH

	This variable defines a place for the arch Makefiles to install
	the resident kernel image and System.map file.
	Use this for architecture-specific install targets.

    INSTALL_MOD_PATH, MODLIB

	$(INSTALL_MOD_PATH) specifies a prefix to $(MODLIB) for module
	installation.  This variable is not defined in the Makefile but
	may be passed in by the user if desired.

	$(MODLIB) specifies the directory for module installation.
	The top Makefile defines $(MODLIB) to
	$(INSTALL_MOD_PATH)/lib/modules/$(KERNELRELEASE).  The user may
	override this value on the command line if desired.

    INSTALL_MOD_STRIP

	If this variable is specified, will cause modules to be stripped
	after they are installed.  If INSTALL_MOD_STRIP is '1', then the
	default option --strip-debug will be used.  Otherwise,
	INSTALL_MOD_STRIP will used as the option(s) to the strip command.


=== 9 Makefile language

The kernel Makefiles are designed to be run with GNU Make.  The Makefiles
use only the documented features of GNU Make, but they do use many
GNU extensions.

GNU Make supports elementary list-processing functions.  The kernel
Makefiles use a novel style of list building and manipulation with few
"if" statements.

GNU Make has two assignment operators, ":=" and "=".  ":=" performs
immediate evaluation of the right-hand side and stores an actual string
into the left-hand side.  "=" is like a formula definition; it stores the
right-hand side in an unevaluated form and then evaluates this form each
time the left-hand side is used.

There are some cases where "=" is appropriate.  Usually, though, ":="
is the right choice.

=== 10 Credits

Original version made by Michael Elizabeth Chastain, <mailto:mec@shout.net>
Updates by Kai Germaschewski <kai@tp1.ruhr-uni-bochum.de>
Updates by Sam Ravnborg <sam@ravnborg.org>
Language QA by Jan Engelhardt <jengelh@gmx.de>

=== 11 TODO

- Describe how kbuild supports shipped files with _shipped.
- Generating offset header files.
- Add more variables to section 7?


<|MERGE_RESOLUTION|>--- conflicted
+++ resolved
@@ -921,7 +921,6 @@
 	to 'y' when selected.
 
     KBUILD_AFLAGS_KERNEL	$(AS) options specific for built-in
-<<<<<<< HEAD
 
 	$(KBUILD_AFLAGS_KERNEL) contains extra C compiler flags used to compile
 	resident kernel code.
@@ -945,31 +944,6 @@
 
     KBUILD_LDFLAGS_MODULE   Options for $(LD) when linking modules
 
-=======
-
-	$(KBUILD_AFLAGS_KERNEL) contains extra C compiler flags used to compile
-	resident kernel code.
-
-    KBUILD_AFLAGS_MODULE   Options for $(AS) when building modules
-
-	$(KBUILD_AFLAGS_MODULE) is used to add arch specific options that
-	are used for $(AS).
-	From commandline AFLAGS_MODULE shall be used (see kbuild.txt).
-
-    KBUILD_CFLAGS_KERNEL	$(CC) options specific for built-in
-
-	$(KBUILD_CFLAGS_KERNEL) contains extra C compiler flags used to compile
-	resident kernel code.
-
-    KBUILD_CFLAGS_MODULE   Options for $(CC) when building modules
-
-	$(KBUILD_CFLAGS_MODULE) is used to add arch specific options that
-	are used for $(CC).
-	From commandline CFLAGS_MODULE shall be used (see kbuild.txt).
-
-    KBUILD_LDFLAGS_MODULE   Options for $(LD) when linking modules
-
->>>>>>> 56385a12
 	$(KBUILD_LDFLAGS_MODULE) is used to add arch specific options
 	used when linking modules. This is often a linker script.
 	From commandline LDFLAGS_MODULE shall be used (see kbuild.txt).
